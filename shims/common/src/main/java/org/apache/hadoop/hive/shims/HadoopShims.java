--- conflicted
+++ resolved
@@ -448,13 +448,8 @@
    * @return an list for the located file status objects
    * @throws IOException
    */
-<<<<<<< HEAD
   List<FileStatus> listLocatedStatus(FileSystem fs, Path path,
-                                     PathFilter filter) throws IOException;
-=======
-  Iterator<FileStatus> listLocatedStatus(FileSystem fs, Path path,
       PathFilter filter) throws IOException;
->>>>>>> faa959b1
 
   /**
    * For file status returned by listLocatedStatus, convert them into a list
