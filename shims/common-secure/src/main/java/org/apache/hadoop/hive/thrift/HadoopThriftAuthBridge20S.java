/**
 * Licensed to the Apache Software Foundation (ASF) under one
 * or more contributor license agreements.  See the NOTICE file
 * distributed with this work for additional information
 * regarding copyright ownership.  The ASF licenses this file
 * to you under the Apache License, Version 2.0 (the
 * "License"); you may not use this file except in compliance
 * with the License.  You may obtain a copy of the License at
 *
 *     http://www.apache.org/licenses/LICENSE-2.0
 *
 * Unless required by applicable law or agreed to in writing, software
 * distributed under the License is distributed on an "AS IS" BASIS,
 * WITHOUT WARRANTIES OR CONDITIONS OF ANY KIND, either express or implied.
 * See the License for the specific language governing permissions and
 * limitations under the License.
 */
package org.apache.hadoop.hive.thrift;

import static org.apache.hadoop.fs.CommonConfigurationKeys.HADOOP_SECURITY_AUTHENTICATION;

import java.io.IOException;
import java.net.InetAddress;
import java.net.Socket;
import java.security.PrivilegedAction;
import java.security.PrivilegedExceptionAction;
import java.util.Map;

import javax.security.auth.callback.Callback;
import javax.security.auth.callback.CallbackHandler;
import javax.security.auth.callback.NameCallback;
import javax.security.auth.callback.PasswordCallback;
import javax.security.auth.callback.UnsupportedCallbackException;
import javax.security.sasl.AuthorizeCallback;
import javax.security.sasl.RealmCallback;
import javax.security.sasl.RealmChoiceCallback;
import javax.security.sasl.SaslException;
import javax.security.sasl.SaslServer;

import org.apache.commons.codec.binary.Base64;
import org.apache.commons.lang.StringUtils;
import org.apache.commons.logging.Log;
import org.apache.commons.logging.LogFactory;
import org.apache.hadoop.conf.Configuration;
import org.apache.hadoop.fs.FileSystem;
import org.apache.hadoop.hive.shims.ShimLoader;
import org.apache.hadoop.hive.thrift.client.TUGIAssumingTransport;
import org.apache.hadoop.security.SaslRpcServer;
import org.apache.hadoop.security.SaslRpcServer.AuthMethod;
import org.apache.hadoop.security.SecurityUtil;
import org.apache.hadoop.security.UserGroupInformation;
import org.apache.hadoop.security.UserGroupInformation.AuthenticationMethod;
import org.apache.hadoop.security.authorize.AuthorizationException;
import org.apache.hadoop.security.authorize.ProxyUsers;
import org.apache.hadoop.security.token.SecretManager.InvalidToken;
import org.apache.hadoop.security.token.Token;
import org.apache.hadoop.security.token.TokenIdentifier;
import org.apache.hadoop.util.ReflectionUtils;
import org.apache.thrift.TException;
import org.apache.thrift.TProcessor;
import org.apache.thrift.protocol.TProtocol;
import org.apache.thrift.transport.TSaslClientTransport;
import org.apache.thrift.transport.TSaslServerTransport;
import org.apache.thrift.transport.TSocket;
import org.apache.thrift.transport.TTransport;
import org.apache.thrift.transport.TTransportException;
import org.apache.thrift.transport.TTransportFactory;

/**
 * Functions that bridge Thrift's SASL transports to Hadoop's
 * SASL callback handlers and authentication classes.
 */
public class HadoopThriftAuthBridge20S extends HadoopThriftAuthBridge {
  static final Log LOG = LogFactory.getLog(HadoopThriftAuthBridge.class);

  @Override
  public Client createClient() {
    return new Client();
  }

  @Override
  public Client createClientWithConf(String authType) {
    Configuration conf = new Configuration();
    conf.set(HADOOP_SECURITY_AUTHENTICATION, authType);
    UserGroupInformation.setConfiguration(conf);
    return new Client();
  }

  @Override
  public Server createServer(String keytabFile, String principalConf) throws TTransportException {
    return new Server(keytabFile, principalConf);
  }

  @Override
  public String getServerPrincipal(String principalConfig, String host)
      throws IOException {
    String serverPrincipal = SecurityUtil.getServerPrincipal(principalConfig, host);
    String names[] = SaslRpcServer.splitKerberosName(serverPrincipal);
    if (names.length != 3) {
      throw new IOException(
          "Kerberos principal name does NOT have the expected hostname part: "
              + serverPrincipal);
    }
    return serverPrincipal;
  }

  @Override
  public UserGroupInformation getCurrentUGIWithConf(String authType)
      throws IOException {
    Configuration conf = new Configuration();
    conf.set(HADOOP_SECURITY_AUTHENTICATION, authType);
    UserGroupInformation.setConfiguration(conf);
    return UserGroupInformation.getCurrentUser();
  }

  /**
   * Read and return Hadoop SASL configuration which can be configured using
   * "hadoop.rpc.protection"
   * @param conf
   * @return Hadoop SASL configuration
   */
  @Override
  public Map<String, String> getHadoopSaslProperties(Configuration conf) {
    // Initialize the SaslRpcServer to ensure QOP parameters are read from conf
    SaslRpcServer.init(conf);
    return SaslRpcServer.SASL_PROPS;
  }

  public static class Client extends HadoopThriftAuthBridge.Client {
    /**
     * Create a client-side SASL transport that wraps an underlying transport.
     *
     * @param method The authentication method to use. Currently only KERBEROS is
     *               supported.
     * @param serverPrincipal The Kerberos principal of the target server.
     * @param underlyingTransport The underlying transport mechanism, usually a TSocket.
     * @param saslProps the sasl properties to create the client with
     */

    @Override
    public TTransport createClientTransport(
        String principalConfig, String host,
        String methodStr, String tokenStrForm, TTransport underlyingTransport,
        Map<String, String> saslProps) throws IOException {
      AuthMethod method = AuthMethod.valueOf(AuthMethod.class, methodStr);

      TTransport saslTransport = null;
      switch (method) {
      case DIGEST:
        Token<DelegationTokenIdentifier> t= new Token<DelegationTokenIdentifier>();
        t.decodeFromUrlString(tokenStrForm);
        saslTransport = new TSaslClientTransport(
            method.getMechanismName(),
            null,
            null, SaslRpcServer.SASL_DEFAULT_REALM,
            saslProps, new SaslClientCallbackHandler(t),
            underlyingTransport);
        return new TUGIAssumingTransport(saslTransport, UserGroupInformation.getCurrentUser());

      case KERBEROS:
        String serverPrincipal = SecurityUtil.getServerPrincipal(principalConfig, host);
        String names[] = SaslRpcServer.splitKerberosName(serverPrincipal);
        if (names.length != 3) {
          throw new IOException(
              "Kerberos principal name does NOT have the expected hostname part: "
                  + serverPrincipal);
        }
        try {
          saslTransport = new TSaslClientTransport(
              method.getMechanismName(),
              null,
              names[0], names[1],
              saslProps, null,
              underlyingTransport);
          return new TUGIAssumingTransport(saslTransport, UserGroupInformation.getCurrentUser());
        } catch (SaslException se) {
          throw new IOException("Could not instantiate SASL transport", se);
        }

      default:
        throw new IOException("Unsupported authentication method: " + method);
      }
    }

    private static class SaslClientCallbackHandler implements CallbackHandler {
      private final String userName;
      private final char[] userPassword;

      public SaslClientCallbackHandler(Token<? extends TokenIdentifier> token) {
        this.userName = encodeIdentifier(token.getIdentifier());
        this.userPassword = encodePassword(token.getPassword());
      }

      @Override
      public void handle(Callback[] callbacks)
          throws UnsupportedCallbackException {
        NameCallback nc = null;
        PasswordCallback pc = null;
        RealmCallback rc = null;
        for (Callback callback : callbacks) {
          if (callback instanceof RealmChoiceCallback) {
            continue;
          } else if (callback instanceof NameCallback) {
            nc = (NameCallback) callback;
          } else if (callback instanceof PasswordCallback) {
            pc = (PasswordCallback) callback;
          } else if (callback instanceof RealmCallback) {
            rc = (RealmCallback) callback;
          } else {
            throw new UnsupportedCallbackException(callback,
                "Unrecognized SASL client callback");
          }
        }
        if (nc != null) {
          if (LOG.isDebugEnabled()) {
            LOG.debug("SASL client callback: setting username: " + userName);
          }
          nc.setName(userName);
        }
        if (pc != null) {
          if (LOG.isDebugEnabled()) {
            LOG.debug("SASL client callback: setting userPassword");
          }
          pc.setPassword(userPassword);
        }
        if (rc != null) {
          if (LOG.isDebugEnabled()) {
            LOG.debug("SASL client callback: setting realm: "
                + rc.getDefaultText());
          }
          rc.setText(rc.getDefaultText());
        }
      }

      static String encodeIdentifier(byte[] identifier) {
        return new String(Base64.encodeBase64(identifier));
      }

      static char[] encodePassword(byte[] password) {
        return new String(Base64.encodeBase64(password)).toCharArray();
      }
    }
  }

  public static class Server extends HadoopThriftAuthBridge.Server {
    final UserGroupInformation realUgi;
    DelegationTokenSecretManager secretManager;
    private final static long DELEGATION_TOKEN_GC_INTERVAL = 3600000; // 1 hour
    //Delegation token related keys
    public static final String  DELEGATION_KEY_UPDATE_INTERVAL_KEY =
        "hive.cluster.delegation.key.update-interval";
    public static final long    DELEGATION_KEY_UPDATE_INTERVAL_DEFAULT =
        24*60*60*1000; // 1 day
    public static final String  DELEGATION_TOKEN_RENEW_INTERVAL_KEY =
        "hive.cluster.delegation.token.renew-interval";
    public static final long    DELEGATION_TOKEN_RENEW_INTERVAL_DEFAULT =
        24*60*60*1000;  // 1 day
    public static final String  DELEGATION_TOKEN_MAX_LIFETIME_KEY =
        "hive.cluster.delegation.token.max-lifetime";
    public static final long    DELEGATION_TOKEN_MAX_LIFETIME_DEFAULT =
        7*24*60*60*1000; // 7 days
    public static final String DELEGATION_TOKEN_STORE_CLS =
        "hive.cluster.delegation.token.store.class";
    public static final String DELEGATION_TOKEN_STORE_ZK_CONNECT_STR =
        "hive.cluster.delegation.token.store.zookeeper.connectString";
    public static final String DELEGATION_TOKEN_STORE_ZK_CONNECT_TIMEOUTMILLIS =
        "hive.cluster.delegation.token.store.zookeeper.connectTimeoutMillis";
    public static final String DELEGATION_TOKEN_STORE_ZK_ZNODE =
        "hive.cluster.delegation.token.store.zookeeper.znode";
    public static final String DELEGATION_TOKEN_STORE_ZK_ACL =
        "hive.cluster.delegation.token.store.zookeeper.acl";
    public static final String DELEGATION_TOKEN_STORE_ZK_ZNODE_DEFAULT =
        "/hive/cluster/delegation";

    public Server() throws TTransportException {
      try {
        realUgi = UserGroupInformation.getCurrentUser();
      } catch (IOException ioe) {
        throw new TTransportException(ioe);
      }
    }
    /**
     * Create a server with a kerberos keytab/principal.
     */
    protected Server(String keytabFile, String principalConf)
        throws TTransportException {
      if (keytabFile == null || keytabFile.isEmpty()) {
        throw new TTransportException("No keytab specified");
      }
      if (principalConf == null || principalConf.isEmpty()) {
        throw new TTransportException("No principal specified");
      }

      // Login from the keytab
      String kerberosName;
      try {
        kerberosName =
            SecurityUtil.getServerPrincipal(principalConf, "0.0.0.0");
        UserGroupInformation.loginUserFromKeytab(
            kerberosName, keytabFile);
        realUgi = UserGroupInformation.getLoginUser();
        assert realUgi.isFromKeytab();
      } catch (IOException ioe) {
        throw new TTransportException(ioe);
      }
    }

    /**
     * Create a TTransportFactory that, upon connection of a client socket,
     * negotiates a Kerberized SASL transport. The resulting TTransportFactory
     * can be passed as both the input and output transport factory when
     * instantiating a TThreadPoolServer, for example.
     *
     * @param saslProps Map of SASL properties
     */
    @Override
    public TTransportFactory createTransportFactory(Map<String, String> saslProps)
        throws TTransportException {
      // Parse out the kerberos principal, host, realm.
      String kerberosName = realUgi.getUserName();
      final String names[] = SaslRpcServer.splitKerberosName(kerberosName);
      if (names.length != 3) {
        throw new TTransportException("Kerberos principal should have 3 parts: " + kerberosName);
      }

      TSaslServerTransport.Factory transFactory = new TSaslServerTransport.Factory();
      transFactory.addServerDefinition(
          AuthMethod.KERBEROS.getMechanismName(),
          names[0], names[1],  // two parts of kerberos principal
          saslProps,
          new SaslRpcServer.SaslGssCallbackHandler());
      transFactory.addServerDefinition(AuthMethod.DIGEST.getMechanismName(),
          null, SaslRpcServer.SASL_DEFAULT_REALM,
          saslProps, new SaslDigestCallbackHandler(secretManager));

      return new TUGIAssumingTransportFactory(transFactory, realUgi);
    }

    /**
     * Wrap a TProcessor in such a way that, before processing any RPC, it
     * assumes the UserGroupInformation of the user authenticated by
     * the SASL transport.
     */
    @Override
    public TProcessor wrapProcessor(TProcessor processor) {
      return new TUGIAssumingProcessor(processor, secretManager, true);
    }

    /**
     * Wrap a TProcessor to capture the client information like connecting userid, ip etc
     */
    @Override
    public TProcessor wrapNonAssumingProcessor(TProcessor processor) {
      return new TUGIAssumingProcessor(processor, secretManager, false);
    }

    protected DelegationTokenStore getTokenStore(Configuration conf)
        throws IOException {
      String tokenStoreClassName = conf.get(DELEGATION_TOKEN_STORE_CLS, "");
      if (StringUtils.isBlank(tokenStoreClassName)) {
        return new MemoryTokenStore();
      }
      try {
        Class<? extends DelegationTokenStore> storeClass = Class
            .forName(tokenStoreClassName).asSubclass(
                DelegationTokenStore.class);
        return ReflectionUtils.newInstance(storeClass, conf);
      } catch (ClassNotFoundException e) {
        throw new IOException("Error initializing delegation token store: " + tokenStoreClassName,
            e);
<<<<<<< HEAD
      }
    }

    @Override
    public void startDelegationTokenSecretManager(Configuration conf, Object hms)
        throws IOException{
      long secretKeyInterval =
          conf.getLong(DELEGATION_KEY_UPDATE_INTERVAL_KEY,
              DELEGATION_KEY_UPDATE_INTERVAL_DEFAULT);
      long tokenMaxLifetime =
          conf.getLong(DELEGATION_TOKEN_MAX_LIFETIME_KEY,
              DELEGATION_TOKEN_MAX_LIFETIME_DEFAULT);
      long tokenRenewInterval =
          conf.getLong(DELEGATION_TOKEN_RENEW_INTERVAL_KEY,
              DELEGATION_TOKEN_RENEW_INTERVAL_DEFAULT);

      DelegationTokenStore dts = getTokenStore(conf);
      dts.setStore(hms);
      secretManager = new TokenStoreDelegationTokenSecretManager(secretKeyInterval,
          tokenMaxLifetime,
          tokenRenewInterval,
          DELEGATION_TOKEN_GC_INTERVAL, dts);
      secretManager.startThreads();
    }

    @Override
    public String getDelegationToken(final String owner, final String renewer)
        throws IOException, InterruptedException {
      if (!authenticationMethod.get().equals(AuthenticationMethod.KERBEROS)) {
        throw new AuthorizationException(
            "Delegation Token can be issued only with kerberos authentication. " +
                "Current AuthenticationMethod: " + authenticationMethod.get()
            );
      }
      //if the user asking the token is same as the 'owner' then don't do
      //any proxy authorization checks. For cases like oozie, where it gets
      //a delegation token for another user, we need to make sure oozie is
      //authorized to get a delegation token.
      //Do all checks on short names
      UserGroupInformation currUser = UserGroupInformation.getCurrentUser();
      UserGroupInformation ownerUgi = UserGroupInformation.createRemoteUser(owner);
      if (!ownerUgi.getShortUserName().equals(currUser.getShortUserName())) {
        //in the case of proxy users, the getCurrentUser will return the
        //real user (for e.g. oozie) due to the doAs that happened just before the
        //server started executing the method getDelegationToken in the MetaStore
        ownerUgi = UserGroupInformation.createProxyUser(owner,
            UserGroupInformation.getCurrentUser());
        InetAddress remoteAddr = getRemoteAddress();
        ProxyUsers.authorize(ownerUgi,remoteAddr.getHostAddress(), null);
      }
      return ownerUgi.doAs(new PrivilegedExceptionAction<String>() {
        @Override
        public String run() throws IOException {
          return secretManager.getDelegationToken(renewer);
        }
      });
    }

    @Override
    public String getDelegationTokenWithService(String owner, String renewer, String service)
        throws IOException, InterruptedException {
      String token = getDelegationToken(owner, renewer);
      return ShimLoader.getHadoopShims().addServiceToToken(token, service);
    }

    @Override
    public long renewDelegationToken(String tokenStrForm) throws IOException {
      if (!authenticationMethod.get().equals(AuthenticationMethod.KERBEROS)) {
        throw new AuthorizationException(
            "Delegation Token can be issued only with kerberos authentication. " +
                "Current AuthenticationMethod: " + authenticationMethod.get()
            );
      }
      return secretManager.renewDelegationToken(tokenStrForm);
    }

    @Override
    public String getUserFromToken(String tokenStr) throws IOException {
      return secretManager.getUserFromToken(tokenStr);
    }

    @Override
    public void cancelDelegationToken(String tokenStrForm) throws IOException {
      secretManager.cancelDelegationToken(tokenStrForm);
    }

    final static ThreadLocal<InetAddress> remoteAddress =
        new ThreadLocal<InetAddress>() {
      @Override
      protected synchronized InetAddress initialValue() {
        return null;
      }
    };

    @Override
    public InetAddress getRemoteAddress() {
      return remoteAddress.get();
    }

    final static ThreadLocal<AuthenticationMethod> authenticationMethod =
        new ThreadLocal<AuthenticationMethod>() {
      @Override
      protected synchronized AuthenticationMethod initialValue() {
        return AuthenticationMethod.TOKEN;
      }
    };

    private static ThreadLocal<String> remoteUser = new ThreadLocal<String> () {
      @Override
      protected synchronized String initialValue() {
        return null;
      }
    };

    @Override
    public String getRemoteUser() {
      return remoteUser.get();
    }
=======
       }
     }

     @Override
     public void startDelegationTokenSecretManager(Configuration conf, Object hms)
     throws IOException{
       long secretKeyInterval =
         conf.getLong(DELEGATION_KEY_UPDATE_INTERVAL_KEY,
                        DELEGATION_KEY_UPDATE_INTERVAL_DEFAULT);
       long tokenMaxLifetime =
           conf.getLong(DELEGATION_TOKEN_MAX_LIFETIME_KEY,
                        DELEGATION_TOKEN_MAX_LIFETIME_DEFAULT);
       long tokenRenewInterval =
           conf.getLong(DELEGATION_TOKEN_RENEW_INTERVAL_KEY,
                        DELEGATION_TOKEN_RENEW_INTERVAL_DEFAULT);

       DelegationTokenStore dts = getTokenStore(conf);
       dts.setStore(hms);
       secretManager = new TokenStoreDelegationTokenSecretManager(secretKeyInterval,
             tokenMaxLifetime,
             tokenRenewInterval,
             DELEGATION_TOKEN_GC_INTERVAL, dts);
       secretManager.startThreads();
     }

     @Override
     public String getDelegationToken(final String owner, final String renewer)
     throws IOException, InterruptedException {
       if (!authenticationMethod.get().equals(AuthenticationMethod.KERBEROS)) {
         throw new AuthorizationException(
         "Delegation Token can be issued only with kerberos authentication. " +
         "Current AuthenticationMethod: " + authenticationMethod.get()
             );
       }
       //if the user asking the token is same as the 'owner' then don't do
       //any proxy authorization checks. For cases like oozie, where it gets
       //a delegation token for another user, we need to make sure oozie is
       //authorized to get a delegation token.
       //Do all checks on short names
       UserGroupInformation currUser = UserGroupInformation.getCurrentUser();
       UserGroupInformation ownerUgi = UserGroupInformation.createRemoteUser(owner);
       if (!ownerUgi.getShortUserName().equals(currUser.getShortUserName())) {
         //in the case of proxy users, the getCurrentUser will return the
         //real user (for e.g. oozie) due to the doAs that happened just before the
         //server started executing the method getDelegationToken in the MetaStore
         ownerUgi = UserGroupInformation.createProxyUser(owner,
           UserGroupInformation.getCurrentUser());
         InetAddress remoteAddr = getRemoteAddress();
         ProxyUsers.authorize(ownerUgi,remoteAddr.getHostAddress(), null);
       }
       return ownerUgi.doAs(new PrivilegedExceptionAction<String>() {
         public String run() throws IOException {
           return secretManager.getDelegationToken(renewer);
         }
       });
     }

     @Override
     public String getDelegationTokenWithService(String owner, String renewer, String service)
         throws IOException, InterruptedException {
       String token = getDelegationToken(owner, renewer);
       return ShimLoader.getHadoopShims().addServiceToToken(token, service);
     }

     @Override
     public long renewDelegationToken(String tokenStrForm) throws IOException {
       if (!authenticationMethod.get().equals(AuthenticationMethod.KERBEROS)) {
         throw new AuthorizationException(
         "Delegation Token can be issued only with kerberos authentication. " +
         "Current AuthenticationMethod: " + authenticationMethod.get()
             );
       }
       return secretManager.renewDelegationToken(tokenStrForm);
     }

     @Override
     public String getUserFromToken(String tokenStr) throws IOException {
       return secretManager.getUserFromToken(tokenStr);
     }

     @Override
     public void cancelDelegationToken(String tokenStrForm) throws IOException {
       secretManager.cancelDelegationToken(tokenStrForm);
     }

     final static ThreadLocal<InetAddress> remoteAddress =
       new ThreadLocal<InetAddress>() {
       @Override
       protected synchronized InetAddress initialValue() {
         return null;
       }
     };

     @Override
     public InetAddress getRemoteAddress() {
       return remoteAddress.get();
     }

     final static ThreadLocal<AuthenticationMethod> authenticationMethod =
       new ThreadLocal<AuthenticationMethod>() {
       @Override
       protected synchronized AuthenticationMethod initialValue() {
         return AuthenticationMethod.TOKEN;
       }
     };

     private static ThreadLocal<String> remoteUser = new ThreadLocal<String> () {
       @Override
       protected synchronized String initialValue() {
         return null;
       }
     };

     @Override
     public String getRemoteUser() {
       return remoteUser.get();
     }
>>>>>>> c043ea49

    /** CallbackHandler for SASL DIGEST-MD5 mechanism */
    // This code is pretty much completely based on Hadoop's
    // SaslRpcServer.SaslDigestCallbackHandler - the only reason we could not
    // use that Hadoop class as-is was because it needs a Server.Connection object
    // which is relevant in hadoop rpc but not here in the metastore - so the
    // code below does not deal with the Connection Server.object.
    static class SaslDigestCallbackHandler implements CallbackHandler {
      private final DelegationTokenSecretManager secretManager;

      public SaslDigestCallbackHandler(
          DelegationTokenSecretManager secretManager) {
        this.secretManager = secretManager;
      }

      private char[] getPassword(DelegationTokenIdentifier tokenid) throws InvalidToken {
        return encodePassword(secretManager.retrievePassword(tokenid));
      }

      private char[] encodePassword(byte[] password) {
        return new String(Base64.encodeBase64(password)).toCharArray();
      }
      /** {@inheritDoc} */
      @Override
      public void handle(Callback[] callbacks) throws InvalidToken,
      UnsupportedCallbackException {
        NameCallback nc = null;
        PasswordCallback pc = null;
        AuthorizeCallback ac = null;
        for (Callback callback : callbacks) {
          if (callback instanceof AuthorizeCallback) {
            ac = (AuthorizeCallback) callback;
          } else if (callback instanceof NameCallback) {
            nc = (NameCallback) callback;
          } else if (callback instanceof PasswordCallback) {
            pc = (PasswordCallback) callback;
          } else if (callback instanceof RealmCallback) {
            continue; // realm is ignored
          } else {
            throw new UnsupportedCallbackException(callback,
                "Unrecognized SASL DIGEST-MD5 Callback");
          }
        }
        if (pc != null) {
          DelegationTokenIdentifier tokenIdentifier = SaslRpcServer.
              getIdentifier(nc.getDefaultName(), secretManager);
          char[] password = getPassword(tokenIdentifier);

          if (LOG.isDebugEnabled()) {
            LOG.debug("SASL server DIGEST-MD5 callback: setting password "
                + "for client: " + tokenIdentifier.getUser());
          }
          pc.setPassword(password);
        }
        if (ac != null) {
          String authid = ac.getAuthenticationID();
          String authzid = ac.getAuthorizationID();
          if (authid.equals(authzid)) {
            ac.setAuthorized(true);
          } else {
            ac.setAuthorized(false);
          }
          if (ac.isAuthorized()) {
            if (LOG.isDebugEnabled()) {
              String username =
                  SaslRpcServer.getIdentifier(authzid, secretManager).getUser().getUserName();
              LOG.debug("SASL server DIGEST-MD5 callback: setting "
                  + "canonicalized client ID: " + username);
            }
            ac.setAuthorizedID(authzid);
          }
        }
      }
    }

    /**
     * Processor that pulls the SaslServer object out of the transport, and
     * assumes the remote user's UGI before calling through to the original
     * processor.
     *
     * This is used on the server side to set the UGI for each specific call.
     */
    protected class TUGIAssumingProcessor implements TProcessor {
      final TProcessor wrapped;
      DelegationTokenSecretManager secretManager;
      boolean useProxy;
      TUGIAssumingProcessor(TProcessor wrapped, DelegationTokenSecretManager secretManager,
          boolean useProxy) {
        this.wrapped = wrapped;
        this.secretManager = secretManager;
        this.useProxy = useProxy;
      }

      @Override
      public boolean process(final TProtocol inProt, final TProtocol outProt) throws TException {
        TTransport trans = inProt.getTransport();
        if (!(trans instanceof TSaslServerTransport)) {
          throw new TException("Unexpected non-SASL transport " + trans.getClass());
        }
        TSaslServerTransport saslTrans = (TSaslServerTransport)trans;
        SaslServer saslServer = saslTrans.getSaslServer();
        String authId = saslServer.getAuthorizationID();
        authenticationMethod.set(AuthenticationMethod.KERBEROS);
        LOG.debug("AUTH ID ======>" + authId);
        String endUser = authId;

        if(saslServer.getMechanismName().equals("DIGEST-MD5")) {
          try {
            TokenIdentifier tokenId = SaslRpcServer.getIdentifier(authId,
                secretManager);
            endUser = tokenId.getUser().getUserName();
            authenticationMethod.set(AuthenticationMethod.TOKEN);
          } catch (InvalidToken e) {
            throw new TException(e.getMessage());
          }
        }
        Socket socket = ((TSocket)(saslTrans.getUnderlyingTransport())).getSocket();
        remoteAddress.set(socket.getInetAddress());
        UserGroupInformation clientUgi = null;
        try {
          if (useProxy) {
            clientUgi = UserGroupInformation.createProxyUser(
                endUser, UserGroupInformation.getLoginUser());
            remoteUser.set(clientUgi.getShortUserName());
            return clientUgi.doAs(new PrivilegedExceptionAction<Boolean>() {
              @Override
              public Boolean run() {
                try {
                  return wrapped.process(inProt, outProt);
                } catch (TException te) {
                  throw new RuntimeException(te);
                }
              }
            });
          } else {
            remoteUser.set(endUser);
            return wrapped.process(inProt, outProt);
          }
        } catch (RuntimeException rte) {
          if (rte.getCause() instanceof TException) {
            throw (TException)rte.getCause();
          }
          throw rte;
        } catch (InterruptedException ie) {
          throw new RuntimeException(ie); // unexpected!
        } catch (IOException ioe) {
          throw new RuntimeException(ioe); // unexpected!
        }
        finally {
          if (clientUgi != null) {
            try { FileSystem.closeAllForUGI(clientUgi); }
            catch(IOException exception) {
              LOG.error("Could not clean up file-system handles for UGI: " + clientUgi, exception);
            }
          }
        }
      }
    }

    /**
     * A TransportFactory that wraps another one, but assumes a specified UGI
     * before calling through.
     *
     * This is used on the server side to assume the server's Principal when accepting
     * clients.
     */
    static class TUGIAssumingTransportFactory extends TTransportFactory {
      private final UserGroupInformation ugi;
      private final TTransportFactory wrapped;

      public TUGIAssumingTransportFactory(TTransportFactory wrapped, UserGroupInformation ugi) {
        assert wrapped != null;
        assert ugi != null;

        this.wrapped = wrapped;
        this.ugi = ugi;
      }

      @Override
      public TTransport getTransport(final TTransport trans) {
        return ugi.doAs(new PrivilegedAction<TTransport>() {
          @Override
          public TTransport run() {
            return wrapped.getTransport(trans);
          }
        });
      }
    }
  }
}<|MERGE_RESOLUTION|>--- conflicted
+++ resolved
@@ -368,126 +368,6 @@
       } catch (ClassNotFoundException e) {
         throw new IOException("Error initializing delegation token store: " + tokenStoreClassName,
             e);
-<<<<<<< HEAD
-      }
-    }
-
-    @Override
-    public void startDelegationTokenSecretManager(Configuration conf, Object hms)
-        throws IOException{
-      long secretKeyInterval =
-          conf.getLong(DELEGATION_KEY_UPDATE_INTERVAL_KEY,
-              DELEGATION_KEY_UPDATE_INTERVAL_DEFAULT);
-      long tokenMaxLifetime =
-          conf.getLong(DELEGATION_TOKEN_MAX_LIFETIME_KEY,
-              DELEGATION_TOKEN_MAX_LIFETIME_DEFAULT);
-      long tokenRenewInterval =
-          conf.getLong(DELEGATION_TOKEN_RENEW_INTERVAL_KEY,
-              DELEGATION_TOKEN_RENEW_INTERVAL_DEFAULT);
-
-      DelegationTokenStore dts = getTokenStore(conf);
-      dts.setStore(hms);
-      secretManager = new TokenStoreDelegationTokenSecretManager(secretKeyInterval,
-          tokenMaxLifetime,
-          tokenRenewInterval,
-          DELEGATION_TOKEN_GC_INTERVAL, dts);
-      secretManager.startThreads();
-    }
-
-    @Override
-    public String getDelegationToken(final String owner, final String renewer)
-        throws IOException, InterruptedException {
-      if (!authenticationMethod.get().equals(AuthenticationMethod.KERBEROS)) {
-        throw new AuthorizationException(
-            "Delegation Token can be issued only with kerberos authentication. " +
-                "Current AuthenticationMethod: " + authenticationMethod.get()
-            );
-      }
-      //if the user asking the token is same as the 'owner' then don't do
-      //any proxy authorization checks. For cases like oozie, where it gets
-      //a delegation token for another user, we need to make sure oozie is
-      //authorized to get a delegation token.
-      //Do all checks on short names
-      UserGroupInformation currUser = UserGroupInformation.getCurrentUser();
-      UserGroupInformation ownerUgi = UserGroupInformation.createRemoteUser(owner);
-      if (!ownerUgi.getShortUserName().equals(currUser.getShortUserName())) {
-        //in the case of proxy users, the getCurrentUser will return the
-        //real user (for e.g. oozie) due to the doAs that happened just before the
-        //server started executing the method getDelegationToken in the MetaStore
-        ownerUgi = UserGroupInformation.createProxyUser(owner,
-            UserGroupInformation.getCurrentUser());
-        InetAddress remoteAddr = getRemoteAddress();
-        ProxyUsers.authorize(ownerUgi,remoteAddr.getHostAddress(), null);
-      }
-      return ownerUgi.doAs(new PrivilegedExceptionAction<String>() {
-        @Override
-        public String run() throws IOException {
-          return secretManager.getDelegationToken(renewer);
-        }
-      });
-    }
-
-    @Override
-    public String getDelegationTokenWithService(String owner, String renewer, String service)
-        throws IOException, InterruptedException {
-      String token = getDelegationToken(owner, renewer);
-      return ShimLoader.getHadoopShims().addServiceToToken(token, service);
-    }
-
-    @Override
-    public long renewDelegationToken(String tokenStrForm) throws IOException {
-      if (!authenticationMethod.get().equals(AuthenticationMethod.KERBEROS)) {
-        throw new AuthorizationException(
-            "Delegation Token can be issued only with kerberos authentication. " +
-                "Current AuthenticationMethod: " + authenticationMethod.get()
-            );
-      }
-      return secretManager.renewDelegationToken(tokenStrForm);
-    }
-
-    @Override
-    public String getUserFromToken(String tokenStr) throws IOException {
-      return secretManager.getUserFromToken(tokenStr);
-    }
-
-    @Override
-    public void cancelDelegationToken(String tokenStrForm) throws IOException {
-      secretManager.cancelDelegationToken(tokenStrForm);
-    }
-
-    final static ThreadLocal<InetAddress> remoteAddress =
-        new ThreadLocal<InetAddress>() {
-      @Override
-      protected synchronized InetAddress initialValue() {
-        return null;
-      }
-    };
-
-    @Override
-    public InetAddress getRemoteAddress() {
-      return remoteAddress.get();
-    }
-
-    final static ThreadLocal<AuthenticationMethod> authenticationMethod =
-        new ThreadLocal<AuthenticationMethod>() {
-      @Override
-      protected synchronized AuthenticationMethod initialValue() {
-        return AuthenticationMethod.TOKEN;
-      }
-    };
-
-    private static ThreadLocal<String> remoteUser = new ThreadLocal<String> () {
-      @Override
-      protected synchronized String initialValue() {
-        return null;
-      }
-    };
-
-    @Override
-    public String getRemoteUser() {
-      return remoteUser.get();
-    }
-=======
        }
      }
 
@@ -605,7 +485,6 @@
      public String getRemoteUser() {
        return remoteUser.get();
      }
->>>>>>> c043ea49
 
     /** CallbackHandler for SASL DIGEST-MD5 mechanism */
     // This code is pretty much completely based on Hadoop's
