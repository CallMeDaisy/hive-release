/**
 * Licensed to the Apache Software Foundation (ASF) under one
 * or more contributor license agreements.  See the NOTICE file
 * distributed with this work for additional information
 * regarding copyright ownership.  The ASF licenses this file
 * to you under the Apache License, Version 2.0 (the
 * "License"); you may not use this file except in compliance
 * with the License.  You may obtain a copy of the License at
 *
 *     http://www.apache.org/licenses/LICENSE-2.0
 *
 * Unless required by applicable law or agreed to in writing, software
 * distributed under the License is distributed on an "AS IS" BASIS,
 * WITHOUT WARRANTIES OR CONDITIONS OF ANY KIND, either express or implied.
 * See the License for the specific language governing permissions and
 * limitations under the License.
 */

package org.apache.hadoop.hive.ql.parse;

import static org.apache.hadoop.hive.conf.HiveConf.ConfVars.HIVESTATSDBCLASS;

import java.io.IOException;
import java.io.Serializable;
import java.util.ArrayList;
import java.util.Arrays;
import java.util.HashMap;
import java.util.HashSet;
import java.util.Iterator;
import java.util.LinkedHashMap;
import java.util.List;
import java.util.Map;
import java.util.Map.Entry;
import java.util.Set;
import java.util.TreeSet;
import java.util.regex.Pattern;
import java.util.regex.PatternSyntaxException;

import org.antlr.runtime.tree.Tree;
import org.antlr.runtime.tree.TreeWizard;
import org.antlr.runtime.tree.TreeWizard.ContextVisitor;
import org.apache.commons.lang.StringUtils;
import org.apache.hadoop.fs.FSDataOutputStream;
import org.apache.hadoop.fs.FileSystem;
import org.apache.hadoop.fs.Path;
import org.apache.hadoop.hive.common.FileUtils;
import org.apache.hadoop.hive.common.JavaUtils;
import org.apache.hadoop.hive.common.ObjectPair;
import org.apache.hadoop.hive.common.StatsSetupConst;
import org.apache.hadoop.hive.common.StatsSetupConst.StatDB;
import org.apache.hadoop.hive.conf.HiveConf;
import org.apache.hadoop.hive.conf.HiveConf.ConfVars;
import org.apache.hadoop.hive.metastore.MetaStoreUtils;
import org.apache.hadoop.hive.metastore.TableType;
import org.apache.hadoop.hive.metastore.Warehouse;
import org.apache.hadoop.hive.metastore.api.Database;
import org.apache.hadoop.hive.metastore.api.FieldSchema;
import org.apache.hadoop.hive.metastore.api.MetaException;
import org.apache.hadoop.hive.metastore.api.Order;
import org.apache.hadoop.hive.ql.ErrorMsg;
import org.apache.hadoop.hive.ql.QueryProperties;
import org.apache.hadoop.hive.ql.exec.AbstractMapJoinOperator;
import org.apache.hadoop.hive.ql.exec.ArchiveUtils;
import org.apache.hadoop.hive.ql.exec.ColumnInfo;
import org.apache.hadoop.hive.ql.exec.FileSinkOperator;
import org.apache.hadoop.hive.ql.exec.FunctionInfo;
import org.apache.hadoop.hive.ql.exec.FunctionRegistry;
import org.apache.hadoop.hive.ql.exec.GroupByOperator;
import org.apache.hadoop.hive.ql.exec.JoinOperator;
import org.apache.hadoop.hive.ql.exec.Operator;
import org.apache.hadoop.hive.ql.exec.OperatorFactory;
import org.apache.hadoop.hive.ql.exec.RecordReader;
import org.apache.hadoop.hive.ql.exec.RecordWriter;
import org.apache.hadoop.hive.ql.exec.ReduceSinkOperator;
import org.apache.hadoop.hive.ql.exec.RowSchema;
import org.apache.hadoop.hive.ql.exec.SMBMapJoinOperator;
import org.apache.hadoop.hive.ql.exec.TableScanOperator;
import org.apache.hadoop.hive.ql.exec.Task;
import org.apache.hadoop.hive.ql.exec.TaskFactory;
import org.apache.hadoop.hive.ql.exec.UnionOperator;
import org.apache.hadoop.hive.ql.exec.Utilities;
import org.apache.hadoop.hive.ql.hooks.ReadEntity;
import org.apache.hadoop.hive.ql.hooks.WriteEntity;
import org.apache.hadoop.hive.ql.io.CombineHiveInputFormat;
import org.apache.hadoop.hive.ql.io.HiveIgnoreKeyTextOutputFormat;
import org.apache.hadoop.hive.ql.io.HiveOutputFormat;
import org.apache.hadoop.hive.ql.io.NullRowsInputFormat;
import org.apache.hadoop.hive.ql.io.RCFileInputFormat;
import org.apache.hadoop.hive.ql.io.orc.OrcInputFormat;
import org.apache.hadoop.hive.ql.lib.DefaultGraphWalker;
import org.apache.hadoop.hive.ql.lib.Dispatcher;
import org.apache.hadoop.hive.ql.lib.GraphWalker;
import org.apache.hadoop.hive.ql.lib.Node;
import org.apache.hadoop.hive.ql.metadata.DummyPartition;
import org.apache.hadoop.hive.ql.metadata.Hive;
import org.apache.hadoop.hive.ql.metadata.HiveException;
import org.apache.hadoop.hive.ql.metadata.HiveUtils;
import org.apache.hadoop.hive.ql.metadata.InvalidTableException;
import org.apache.hadoop.hive.ql.metadata.Partition;
import org.apache.hadoop.hive.ql.metadata.Table;
import org.apache.hadoop.hive.ql.metadata.VirtualColumn;
import org.apache.hadoop.hive.ql.optimizer.CostBasedOptimizer;
import org.apache.hadoop.hive.ql.optimizer.Optimizer;
import org.apache.hadoop.hive.ql.optimizer.PreCBOOptimizer;
import org.apache.hadoop.hive.ql.optimizer.unionproc.UnionProcContext;
import org.apache.hadoop.hive.ql.parse.BaseSemanticAnalyzer.tableSpec.SpecType;
import org.apache.hadoop.hive.ql.parse.PTFInvocationSpec.OrderExpression;
import org.apache.hadoop.hive.ql.parse.PTFInvocationSpec.OrderSpec;
import org.apache.hadoop.hive.ql.parse.PTFInvocationSpec.PTFInputSpec;
import org.apache.hadoop.hive.ql.parse.PTFInvocationSpec.PTFQueryInputSpec;
import org.apache.hadoop.hive.ql.parse.PTFInvocationSpec.PTFQueryInputType;
import org.apache.hadoop.hive.ql.parse.PTFInvocationSpec.PartitionExpression;
import org.apache.hadoop.hive.ql.parse.PTFInvocationSpec.PartitionSpec;
import org.apache.hadoop.hive.ql.parse.PTFInvocationSpec.PartitionedTableFunctionSpec;
import org.apache.hadoop.hive.ql.parse.PTFInvocationSpec.PartitioningSpec;
import org.apache.hadoop.hive.ql.parse.QBSubQuery.SubQueryType;
import org.apache.hadoop.hive.ql.parse.SubQueryUtils.ISubQueryJoinInfo;
import org.apache.hadoop.hive.ql.parse.WindowingSpec.BoundarySpec;
import org.apache.hadoop.hive.ql.parse.WindowingSpec.CurrentRowSpec;
import org.apache.hadoop.hive.ql.parse.WindowingSpec.Direction;
import org.apache.hadoop.hive.ql.parse.WindowingSpec.RangeBoundarySpec;
import org.apache.hadoop.hive.ql.parse.WindowingSpec.ValueBoundarySpec;
import org.apache.hadoop.hive.ql.parse.WindowingSpec.WindowExpressionSpec;
import org.apache.hadoop.hive.ql.parse.WindowingSpec.WindowFrameSpec;
import org.apache.hadoop.hive.ql.parse.WindowingSpec.WindowFunctionSpec;
import org.apache.hadoop.hive.ql.parse.WindowingSpec.WindowSpec;
import org.apache.hadoop.hive.ql.plan.AggregationDesc;
import org.apache.hadoop.hive.ql.plan.CreateTableDesc;
import org.apache.hadoop.hive.ql.plan.CreateTableLikeDesc;
import org.apache.hadoop.hive.ql.plan.CreateViewDesc;
import org.apache.hadoop.hive.ql.plan.DDLWork;
import org.apache.hadoop.hive.ql.plan.DynamicPartitionCtx;
import org.apache.hadoop.hive.ql.plan.ExprNodeColumnDesc;
import org.apache.hadoop.hive.ql.plan.ExprNodeColumnListDesc;
import org.apache.hadoop.hive.ql.plan.ExprNodeConstantDesc;
import org.apache.hadoop.hive.ql.plan.ExprNodeDesc;
import org.apache.hadoop.hive.ql.plan.ExprNodeDescUtils;
import org.apache.hadoop.hive.ql.plan.ExprNodeGenericFuncDesc;
import org.apache.hadoop.hive.ql.plan.ExprNodeNullDesc;
import org.apache.hadoop.hive.ql.plan.ExtractDesc;
import org.apache.hadoop.hive.ql.plan.FileSinkDesc;
import org.apache.hadoop.hive.ql.plan.FilterDesc;
import org.apache.hadoop.hive.ql.plan.FilterDesc.sampleDesc;
import org.apache.hadoop.hive.ql.plan.ForwardDesc;
import org.apache.hadoop.hive.ql.plan.GroupByDesc;
import org.apache.hadoop.hive.ql.plan.HiveOperation;
import org.apache.hadoop.hive.ql.plan.JoinCondDesc;
import org.apache.hadoop.hive.ql.plan.JoinDesc;
import org.apache.hadoop.hive.ql.plan.LateralViewForwardDesc;
import org.apache.hadoop.hive.ql.plan.LateralViewJoinDesc;
import org.apache.hadoop.hive.ql.plan.LimitDesc;
import org.apache.hadoop.hive.ql.plan.ListBucketingCtx;
import org.apache.hadoop.hive.ql.plan.LoadFileDesc;
import org.apache.hadoop.hive.ql.plan.LoadTableDesc;
import org.apache.hadoop.hive.ql.plan.MapJoinDesc;
import org.apache.hadoop.hive.ql.plan.OperatorDesc;
import org.apache.hadoop.hive.ql.plan.PTFDesc;
import org.apache.hadoop.hive.ql.plan.PlanUtils;
import org.apache.hadoop.hive.ql.plan.ReduceSinkDesc;
import org.apache.hadoop.hive.ql.plan.ScriptDesc;
import org.apache.hadoop.hive.ql.plan.SelectDesc;
import org.apache.hadoop.hive.ql.plan.TableDesc;
import org.apache.hadoop.hive.ql.plan.TableScanDesc;
import org.apache.hadoop.hive.ql.plan.UDTFDesc;
import org.apache.hadoop.hive.ql.plan.UnionDesc;
import org.apache.hadoop.hive.ql.plan.ptf.OrderExpressionDef;
import org.apache.hadoop.hive.ql.plan.ptf.PTFExpressionDef;
import org.apache.hadoop.hive.ql.plan.ptf.PartitionedTableFunctionDef;
import org.apache.hadoop.hive.ql.session.SessionState;
import org.apache.hadoop.hive.ql.session.SessionState.ResourceType;
import org.apache.hadoop.hive.ql.stats.StatsFactory;
import org.apache.hadoop.hive.ql.udf.generic.GenericUDAFEvaluator;
import org.apache.hadoop.hive.ql.udf.generic.GenericUDAFEvaluator.Mode;
import org.apache.hadoop.hive.ql.udf.generic.GenericUDFHash;
import org.apache.hadoop.hive.ql.udf.generic.GenericUDFOPOr;
import org.apache.hadoop.hive.ql.udf.generic.GenericUDTF;
import org.apache.hadoop.hive.serde.serdeConstants;
import org.apache.hadoop.hive.serde2.Deserializer;
import org.apache.hadoop.hive.serde2.MetadataTypedColumnsetSerDe;
import org.apache.hadoop.hive.serde2.NullStructSerDe;
import org.apache.hadoop.hive.serde2.SerDeException;
import org.apache.hadoop.hive.serde2.lazy.LazySimpleSerDe;
import org.apache.hadoop.hive.serde2.objectinspector.ConstantObjectInspector;
import org.apache.hadoop.hive.serde2.objectinspector.ObjectInspector;
import org.apache.hadoop.hive.serde2.objectinspector.ObjectInspector.Category;
import org.apache.hadoop.hive.serde2.objectinspector.ObjectInspectorFactory;
import org.apache.hadoop.hive.serde2.objectinspector.StandardStructObjectInspector;
import org.apache.hadoop.hive.serde2.objectinspector.StructField;
import org.apache.hadoop.hive.serde2.objectinspector.StructObjectInspector;
import org.apache.hadoop.hive.serde2.typeinfo.PrimitiveTypeInfo;
import org.apache.hadoop.hive.serde2.typeinfo.TypeInfo;
import org.apache.hadoop.hive.serde2.typeinfo.TypeInfoFactory;
import org.apache.hadoop.hive.serde2.typeinfo.TypeInfoUtils;
import org.apache.hadoop.io.IOUtils;
import org.apache.hadoop.mapred.InputFormat;

/**
 * Implementation of the semantic analyzer. It generates the query plan.
 * There are other specific semantic analyzers for some hive operations such as
 * DDLSemanticAnalyzer for ddl operations.
 */

public class SemanticAnalyzer extends BaseSemanticAnalyzer {

  public static final String DUMMY_DATABASE = "_dummy_database";
  public static final String DUMMY_TABLE = "_dummy_table";

  private HashMap<TableScanOperator, ExprNodeDesc> opToPartPruner;
  private HashMap<TableScanOperator, PrunedPartitionList> opToPartList;
  private HashMap<String, Operator<? extends OperatorDesc>> topOps;
  private HashMap<String, Operator<? extends OperatorDesc>> topSelOps;
  private LinkedHashMap<Operator<? extends OperatorDesc>, OpParseContext> opParseCtx;
  private List<LoadTableDesc> loadTableWork;
  private List<LoadFileDesc> loadFileWork;
  private Map<JoinOperator, QBJoinTree> joinContext;
  private Map<SMBMapJoinOperator, QBJoinTree> smbMapJoinContext;
  private final HashMap<TableScanOperator, Table> topToTable;
  private final Map<FileSinkOperator, Table> fsopToTable;
  private final List<ReduceSinkOperator> reduceSinkOperatorsAddedByEnforceBucketingSorting;
  private final HashMap<TableScanOperator, Map<String, String>> topToTableProps;
  private QB qb;
  private ASTNode ast;
  private int destTableId;
  private UnionProcContext uCtx;
  List<AbstractMapJoinOperator<? extends MapJoinDesc>> listMapJoinOpsNoReducer;
  private HashMap<TableScanOperator, sampleDesc> opToSamplePruner;
  private final Map<TableScanOperator, Map<String, ExprNodeDesc>> opToPartToSkewedPruner;
  /**
   * a map for the split sampling, from ailias to an instance of SplitSample
   * that describes percentage and number.
   */
  private final HashMap<String, SplitSample> nameToSplitSample;
  Map<GroupByOperator, Set<String>> groupOpToInputTables;
  Map<String, PrunedPartitionList> prunedPartitions;
  private List<FieldSchema> resultSchema;
  private CreateViewDesc createVwDesc;
  private ArrayList<String> viewsExpanded;
  private ASTNode viewSelect;
  private final UnparseTranslator unparseTranslator;
  private final GlobalLimitCtx globalLimitCtx = new GlobalLimitCtx();

  // prefix for column names auto generated by hive
  private final String autogenColAliasPrfxLbl;
  private final boolean autogenColAliasPrfxIncludeFuncName;

  // Keep track of view alias to read entity corresponding to the view
  // For eg: for a query like 'select * from V3', where V3 -> V2, V2 -> V1, V1 -> T
  // keeps track of aliases for V3, V3:V2, V3:V2:V1.
  // This is used when T is added as an input for the query, the parents of T is
  // derived from the alias V3:V2:V1:T
  private final Map<String, ReadEntity> viewAliasToInput = new HashMap<String, ReadEntity>();

  // Max characters when auto generating the column name with func name
  private static final int AUTOGEN_COLALIAS_PRFX_MAXLENGTH = 20;

  // flag for no scan during analyze ... compute statistics
  protected boolean noscan = false;

  //flag for partial scan during analyze ... compute statistics
  protected boolean partialscan = false;

  private volatile boolean runCBO = true;
  private volatile boolean disableJoinMerge = false;

  /*
   * Capture the CTE definitions in a Query.
   */
  private final Map<String, ASTNode> aliasToCTEs;
  /*
   * Used to check recursive CTE invocations. Similar to viewsExpanded
   */
  private ArrayList<String> ctesExpanded;

  private static class Phase1Ctx {
    String dest;
    int nextNum;
  }

  protected SemanticAnalyzer(HiveConf conf, boolean runCBO) throws SemanticException {
    this(conf);
    this.runCBO = runCBO;
  }

  public SemanticAnalyzer(HiveConf conf) throws SemanticException {

    super(conf);
    opToPartPruner = new HashMap<TableScanOperator, ExprNodeDesc>();
    opToPartList = new HashMap<TableScanOperator, PrunedPartitionList>();
    opToSamplePruner = new HashMap<TableScanOperator, sampleDesc>();
    nameToSplitSample = new HashMap<String, SplitSample>();
    topOps = new HashMap<String, Operator<? extends OperatorDesc>>();
    topSelOps = new HashMap<String, Operator<? extends OperatorDesc>>();
    loadTableWork = new ArrayList<LoadTableDesc>();
    loadFileWork = new ArrayList<LoadFileDesc>();
    opParseCtx = new LinkedHashMap<Operator<? extends OperatorDesc>, OpParseContext>();
    joinContext = new HashMap<JoinOperator, QBJoinTree>();
    smbMapJoinContext = new HashMap<SMBMapJoinOperator, QBJoinTree>();
    topToTable = new HashMap<TableScanOperator, Table>();
    fsopToTable = new HashMap<FileSinkOperator, Table>();
    reduceSinkOperatorsAddedByEnforceBucketingSorting = new ArrayList<ReduceSinkOperator>();
    topToTableProps = new HashMap<TableScanOperator, Map<String, String>>();
    destTableId = 1;
    uCtx = null;
    listMapJoinOpsNoReducer = new ArrayList<AbstractMapJoinOperator<? extends MapJoinDesc>>();
    groupOpToInputTables = new HashMap<GroupByOperator, Set<String>>();
    prunedPartitions = new HashMap<String, PrunedPartitionList>();
    unparseTranslator = new UnparseTranslator(conf);
    autogenColAliasPrfxLbl = HiveConf.getVar(conf,
        HiveConf.ConfVars.HIVE_AUTOGEN_COLUMNALIAS_PREFIX_LABEL);
    autogenColAliasPrfxIncludeFuncName = HiveConf.getBoolVar(conf,
        HiveConf.ConfVars.HIVE_AUTOGEN_COLUMNALIAS_PREFIX_INCLUDEFUNCNAME);
    queryProperties = new QueryProperties();
    opToPartToSkewedPruner = new HashMap<TableScanOperator, Map<String, ExprNodeDesc>>();
    aliasToCTEs = new HashMap<String, ASTNode>();
  }

  @Override
  protected void reset() {
    super.reset();
    loadTableWork.clear();
    loadFileWork.clear();
    topOps.clear();
    topSelOps.clear();
    destTableId = 1;
    idToTableNameMap.clear();
    qb = null;
    ast = null;
    uCtx = null;
    joinContext.clear();
    smbMapJoinContext.clear();
    opParseCtx.clear();
    groupOpToInputTables.clear();
    prunedPartitions.clear();
    disableJoinMerge = false;
    aliasToCTEs.clear();
    topToTable.clear();
    opToPartPruner.clear();
    opToPartList.clear();
    opToPartToSkewedPruner.clear();
    opToSamplePruner.clear();
    nameToSplitSample.clear();
    fsopToTable.clear();
    resultSchema = null;
    createVwDesc = null;
    viewsExpanded = null;
    viewSelect = null;
    ctesExpanded = null;
    globalLimitCtx.disableOpt();
    viewAliasToInput.clear();
    reduceSinkOperatorsAddedByEnforceBucketingSorting.clear();
    topToTableProps.clear();
    listMapJoinOpsNoReducer.clear();
    unparseTranslator.clear();
    queryProperties.clear();
    outputs.clear();
  }

  public void initParseCtx(ParseContext pctx) {
    opToPartPruner = pctx.getOpToPartPruner();
    opToPartList = pctx.getOpToPartList();
    opToSamplePruner = pctx.getOpToSamplePruner();
    topOps = pctx.getTopOps();
    topSelOps = pctx.getTopSelOps();
    opParseCtx = pctx.getOpParseCtx();
    loadTableWork = pctx.getLoadTableWork();
    loadFileWork = pctx.getLoadFileWork();
    joinContext = pctx.getJoinContext();
    smbMapJoinContext = pctx.getSmbMapJoinContext();
    ctx = pctx.getContext();
    destTableId = pctx.getDestTableId();
    idToTableNameMap = pctx.getIdToTableNameMap();
    uCtx = pctx.getUCtx();
    listMapJoinOpsNoReducer = pctx.getListMapJoinOpsNoReducer();
    qb = pctx.getQB();
    groupOpToInputTables = pctx.getGroupOpToInputTables();
    prunedPartitions = pctx.getPrunedPartitions();
    fetchTask = pctx.getFetchTask();
    setLineageInfo(pctx.getLineageInfo());
  }

  public ParseContext getParseContext() {
    return new ParseContext(conf, qb, ast, opToPartPruner, opToPartList, topOps,
        topSelOps, opParseCtx, joinContext, smbMapJoinContext, topToTable, topToTableProps,
        fsopToTable, loadTableWork,
        loadFileWork, ctx, idToTableNameMap, destTableId, uCtx,
        listMapJoinOpsNoReducer, groupOpToInputTables, prunedPartitions,
        opToSamplePruner, globalLimitCtx, nameToSplitSample, inputs, rootTasks,
        opToPartToSkewedPruner, viewAliasToInput,
        reduceSinkOperatorsAddedByEnforceBucketingSorting,
        queryProperties);
  }

  @SuppressWarnings("nls")
  public void doPhase1QBExpr(ASTNode ast, QBExpr qbexpr, String id, String alias)
      throws SemanticException {

    assert (ast.getToken() != null);
    switch (ast.getToken().getType()) {
    case HiveParser.TOK_QUERY: {
      QB qb = new QB(id, alias, true);
      Phase1Ctx ctx_1 = initPhase1Ctx();
      doPhase1(ast, qb, ctx_1);

      qbexpr.setOpcode(QBExpr.Opcode.NULLOP);
      qbexpr.setQB(qb);
    }
      break;
    case HiveParser.TOK_UNION: {
      qbexpr.setOpcode(QBExpr.Opcode.UNION);
      // query 1
      assert (ast.getChild(0) != null);
      QBExpr qbexpr1 = new QBExpr(alias + "-subquery1");
      doPhase1QBExpr((ASTNode) ast.getChild(0), qbexpr1, id + "-subquery1",
          alias + "-subquery1");
      qbexpr.setQBExpr1(qbexpr1);

      // query 2
      assert (ast.getChild(0) != null);
      QBExpr qbexpr2 = new QBExpr(alias + "-subquery2");
      doPhase1QBExpr((ASTNode) ast.getChild(1), qbexpr2, id + "-subquery2",
          alias + "-subquery2");
      qbexpr.setQBExpr2(qbexpr2);
    }
      break;
    }
  }

  private LinkedHashMap<String, ASTNode> doPhase1GetAggregationsFromSelect(
      ASTNode selExpr, QB qb, String dest) throws SemanticException {

    // Iterate over the selects search for aggregation Trees.
    // Use String as keys to eliminate duplicate trees.
    LinkedHashMap<String, ASTNode> aggregationTrees = new LinkedHashMap<String, ASTNode>();
    List<ASTNode> wdwFns = new ArrayList<ASTNode>();
    for (int i = 0; i < selExpr.getChildCount(); ++i) {
      ASTNode function = (ASTNode) selExpr.getChild(i).getChild(0);
      doPhase1GetAllAggregations(function, aggregationTrees, wdwFns);
    }

    // window based aggregations are handled differently
    for (ASTNode wdwFn : wdwFns) {
      WindowingSpec spec = qb.getWindowingSpec(dest);
      if(spec == null) {
        queryProperties.setHasWindowing(true);
        spec = new WindowingSpec();
        qb.addDestToWindowingSpec(dest, spec);
      }
      HashMap<String, ASTNode> wExprsInDest = qb.getParseInfo().getWindowingExprsForClause(dest);
      int wColIdx = spec.getWindowExpressions() == null ? 0 : spec.getWindowExpressions().size();
      WindowFunctionSpec wFnSpec = processWindowFunction(wdwFn,
        (ASTNode)wdwFn.getChild(wdwFn.getChildCount()-1));
      // If this is a duplicate invocation of a function; don't add to WindowingSpec.
      if ( wExprsInDest != null &&
          wExprsInDest.containsKey(wFnSpec.getExpression().toStringTree())) {
        continue;
      }
      wFnSpec.setAlias("_wcol" + wColIdx++);
      spec.addWindowFunction(wFnSpec);
      qb.getParseInfo().addWindowingExprToClause(dest, wFnSpec.getExpression());
    }

    return aggregationTrees;
  }

  private void doPhase1GetColumnAliasesFromSelect(
      ASTNode selectExpr, QBParseInfo qbp) {
    for (int i = 0; i < selectExpr.getChildCount(); ++i) {
      ASTNode selExpr = (ASTNode) selectExpr.getChild(i);
      if ((selExpr.getToken().getType() == HiveParser.TOK_SELEXPR)
          && (selExpr.getChildCount() == 2)) {
        String columnAlias = unescapeIdentifier(selExpr.getChild(1).getText());
        qbp.setExprToColumnAlias((ASTNode) selExpr.getChild(0), columnAlias);
      }
    }
  }

  /**
   * DFS-scan the expressionTree to find all aggregation subtrees and put them
   * in aggregations.
   *
   * @param expressionTree
   * @param aggregations
   *          the key to the HashTable is the toStringTree() representation of
   *          the aggregation subtree.
   * @throws SemanticException
   */
  private void doPhase1GetAllAggregations(ASTNode expressionTree,
      HashMap<String, ASTNode> aggregations, List<ASTNode> wdwFns) throws SemanticException {
    int exprTokenType = expressionTree.getToken().getType();
    if (exprTokenType == HiveParser.TOK_FUNCTION
        || exprTokenType == HiveParser.TOK_FUNCTIONDI
        || exprTokenType == HiveParser.TOK_FUNCTIONSTAR) {
      assert (expressionTree.getChildCount() != 0);
      if (expressionTree.getChild(expressionTree.getChildCount()-1).getType()
          == HiveParser.TOK_WINDOWSPEC) {
        wdwFns.add(expressionTree);
        return;
      }
      if (expressionTree.getChild(0).getType() == HiveParser.Identifier) {
        String functionName = unescapeIdentifier(expressionTree.getChild(0)
            .getText());
        if(FunctionRegistry.impliesOrder(functionName)) {
          throw new SemanticException(ErrorMsg.MISSING_OVER_CLAUSE.getMsg(functionName));
        }
        if (FunctionRegistry.getGenericUDAFResolver(functionName) != null) {
          if(containsLeadLagUDF(expressionTree)) {
            throw new SemanticException(ErrorMsg.MISSING_OVER_CLAUSE.getMsg(functionName));
          }
          aggregations.put(expressionTree.toStringTree(), expressionTree);
          FunctionInfo fi = FunctionRegistry.getFunctionInfo(functionName);
          if (!fi.isNative()) {
            unparseTranslator.addIdentifierTranslation((ASTNode) expressionTree
                .getChild(0));
          }
          return;
        }
      }
    }
    for (int i = 0; i < expressionTree.getChildCount(); i++) {
      doPhase1GetAllAggregations((ASTNode) expressionTree.getChild(i),
          aggregations, wdwFns);
    }
  }

  private List<ASTNode> doPhase1GetDistinctFuncExprs(
      HashMap<String, ASTNode> aggregationTrees) throws SemanticException {
    List<ASTNode> exprs = new ArrayList<ASTNode>();
    for (Map.Entry<String, ASTNode> entry : aggregationTrees.entrySet()) {
      ASTNode value = entry.getValue();
      assert (value != null);
      if (value.getToken().getType() == HiveParser.TOK_FUNCTIONDI) {
        exprs.add(value);
      }
    }
    return exprs;
  }

  public static String generateErrorMessage(ASTNode ast, String message) {
    StringBuilder sb = new StringBuilder();
    sb.append(ast.getLine());
    sb.append(":");
    sb.append(ast.getCharPositionInLine());
    sb.append(" ");
    sb.append(message);
    sb.append(". Error encountered near token '");
    sb.append(ErrorMsg.getText(ast));
    sb.append("'");
    return sb.toString();
  }

  /**
   * Goes though the tabref tree and finds the alias for the table. Once found,
   * it records the table name-> alias association in aliasToTabs. It also makes
   * an association from the alias to the table AST in parse info.
   *
   * @return the alias of the table
   */
  private String processTable(QB qb, ASTNode tabref) throws SemanticException {
    // For each table reference get the table name
    // and the alias (if alias is not present, the table name
    // is used as an alias)
    int aliasIndex = 0;
    int propsIndex = -1;
    int tsampleIndex = -1;
    int ssampleIndex = -1;
    for (int index = 1; index < tabref.getChildCount(); index++) {
      ASTNode ct = (ASTNode) tabref.getChild(index);
      if (ct.getToken().getType() == HiveParser.TOK_TABLEBUCKETSAMPLE) {
        tsampleIndex = index;
      } else if (ct.getToken().getType() == HiveParser.TOK_TABLESPLITSAMPLE) {
        ssampleIndex = index;
      } else if (ct.getToken().getType() == HiveParser.TOK_TABLEPROPERTIES) {
        propsIndex = index;
      } else {
        aliasIndex = index;
      }
    }

    ASTNode tableTree = (ASTNode) (tabref.getChild(0));

    String tabIdName = getUnescapedName(tableTree);

    String alias;
    if (aliasIndex != 0) {
      alias = unescapeIdentifier(tabref.getChild(aliasIndex).getText());
    }
    else {
      alias = getUnescapedUnqualifiedTableName(tableTree);
    }

    if (propsIndex >= 0) {
      Tree propsAST = tabref.getChild(propsIndex);
      Map<String, String> props = DDLSemanticAnalyzer.getProps((ASTNode) propsAST.getChild(0));
      qb.setTabProps(alias, props);
    }

    // If the alias is already there then we have a conflict
    if (qb.exists(alias)) {
      throw new SemanticException(ErrorMsg.AMBIGUOUS_TABLE_ALIAS.getMsg(tabref
          .getChild(aliasIndex)));
    }
    if (tsampleIndex >= 0) {
      ASTNode sampleClause = (ASTNode) tabref.getChild(tsampleIndex);
      ArrayList<ASTNode> sampleCols = new ArrayList<ASTNode>();
      if (sampleClause.getChildCount() > 2) {
        for (int i = 2; i < sampleClause.getChildCount(); i++) {
          sampleCols.add((ASTNode) sampleClause.getChild(i));
        }
      }
      // TODO: For now only support sampling on up to two columns
      // Need to change it to list of columns
      if (sampleCols.size() > 2) {
        throw new SemanticException(generateErrorMessage(
            (ASTNode) tabref.getChild(0),
            ErrorMsg.SAMPLE_RESTRICTION.getMsg()));
      }
      qb.getParseInfo().setTabSample(
          alias,
          new TableSample(
              unescapeIdentifier(sampleClause.getChild(0).getText()),
              unescapeIdentifier(sampleClause.getChild(1).getText()),
              sampleCols));
      if (unparseTranslator.isEnabled()) {
        for (ASTNode sampleCol : sampleCols) {
          unparseTranslator.addIdentifierTranslation((ASTNode) sampleCol
              .getChild(0));
        }
      }
    } else if (ssampleIndex >= 0) {
      ASTNode sampleClause = (ASTNode) tabref.getChild(ssampleIndex);

      Tree type = sampleClause.getChild(0);
      Tree numerator = sampleClause.getChild(1);
      String value = unescapeIdentifier(numerator.getText());


      SplitSample sample;
      if (type.getType() == HiveParser.TOK_PERCENT) {
        assertCombineInputFormat(numerator, "Percentage");
        Double percent = Double.valueOf(value).doubleValue();
        if (percent < 0  || percent > 100) {
          throw new SemanticException(generateErrorMessage((ASTNode) numerator,
              "Sampling percentage should be between 0 and 100"));
        }
        int seedNum = conf.getIntVar(ConfVars.HIVESAMPLERANDOMNUM);
        sample = new SplitSample(percent, seedNum);
      } else if (type.getType() == HiveParser.TOK_ROWCOUNT) {
        sample = new SplitSample(Integer.valueOf(value));
      } else {
        assert type.getType() == HiveParser.TOK_LENGTH;
        assertCombineInputFormat(numerator, "Total Length");
        long length = Integer.valueOf(value.substring(0, value.length() - 1));
        char last = value.charAt(value.length() - 1);
        if (last == 'k' || last == 'K') {
          length <<= 10;
        } else if (last == 'm' || last == 'M') {
          length <<= 20;
        } else if (last == 'g' || last == 'G') {
          length <<= 30;
        }
        int seedNum = conf.getIntVar(ConfVars.HIVESAMPLERANDOMNUM);
        sample = new SplitSample(length, seedNum);
      }
      String alias_id = getAliasId(alias, qb);
      nameToSplitSample.put(alias_id, sample);
    }
    // Insert this map into the stats
    qb.setTabAlias(alias, tabIdName);
    qb.addAlias(alias);

    qb.getParseInfo().setSrcForAlias(alias, tableTree);

    unparseTranslator.addTableNameTranslation(tableTree, SessionState.get().getCurrentDatabase());
    if (aliasIndex != 0) {
      unparseTranslator.addIdentifierTranslation((ASTNode) tabref
          .getChild(aliasIndex));
    }

    return alias;
  }

  private void assertCombineInputFormat(Tree numerator, String message) throws SemanticException {
    String inputFormat = conf.getVar(HiveConf.ConfVars.HIVE_EXECUTION_ENGINE).equals("tez") ?
      HiveConf.getVar(conf, HiveConf.ConfVars.HIVETEZINPUTFORMAT):
      HiveConf.getVar(conf, HiveConf.ConfVars.HIVEINPUTFORMAT);
    if (!inputFormat.equals(CombineHiveInputFormat.class.getName())) {
      throw new SemanticException(generateErrorMessage((ASTNode) numerator,
          message + " sampling is not supported in " + inputFormat));
    }
  }

  private String processSubQuery(QB qb, ASTNode subq) throws SemanticException {

    // This is a subquery and must have an alias
    if (subq.getChildCount() != 2) {
      throw new SemanticException(ErrorMsg.NO_SUBQUERY_ALIAS.getMsg(subq));
    }
    ASTNode subqref = (ASTNode) subq.getChild(0);
    String alias = unescapeIdentifier(subq.getChild(1).getText());

    // Recursively do the first phase of semantic analysis for the subquery
    QBExpr qbexpr = new QBExpr(alias);

    doPhase1QBExpr(subqref, qbexpr, qb.getId(), alias);

    // If the alias is already there then we have a conflict
    if (qb.exists(alias)) {
      throw new SemanticException(ErrorMsg.AMBIGUOUS_TABLE_ALIAS.getMsg(subq
          .getChild(1)));
    }
    // Insert this map into the stats
    qb.setSubqAlias(alias, qbexpr);
    qb.addAlias(alias);

    unparseTranslator.addIdentifierTranslation((ASTNode) subq.getChild(1));

    return alias;
  }

  /*
   * Phase1: hold onto any CTE definitions in aliasToCTE.
   * CTE definitions are global to the Query.
   */
  private void processCTE(QB qb, ASTNode ctes) throws SemanticException {

    int numCTEs = ctes.getChildCount();

    for(int i=0; i <numCTEs; i++) {
      ASTNode cte = (ASTNode) ctes.getChild(i);
      ASTNode cteQry = (ASTNode) cte.getChild(0);
      String alias = unescapeIdentifier(cte.getChild(1).getText());

      String qName = qb.getId() == null ? "" : qb.getId() + ":";
      qName += alias.toLowerCase();

      if ( aliasToCTEs.containsKey(qName)) {
        throw new SemanticException(ErrorMsg.AMBIGUOUS_TABLE_ALIAS.getMsg(cte.getChild(1)));
      }
      aliasToCTEs.put(qName, cteQry);
    }
  }

  /*
   * We allow CTE definitions in views. So we can end up with a hierarchy of CTE definitions:
   * - at the top level of a query statement
   * - where a view is referenced.
   * - views may refer to other views.
   *
   * The scoping rules we use are: to search for a CTE from the current QB outwards. In order to
   * disambiguate between CTES are different levels we qualify(prefix) them with the id of the QB
   * they appear in when adding them to the <code>aliasToCTEs</code> map.
   *
   */
  private ASTNode findCTEFromName(QB qb, String cteName) {

    /*
     * When saving a view definition all table references in the AST are qualified; including CTE references.
     * Where as CTE definitions have no DB qualifier; so we strip out the DB qualifier before searching in
     * <code>aliasToCTEs</code> map.
     */
    String currDB = SessionState.get().getCurrentDatabase();
    if ( currDB != null && cteName.startsWith(currDB) &&
        cteName.length() > currDB.length() &&
        cteName.charAt(currDB.length()) == '.'   ) {
      cteName = cteName.substring(currDB.length() + 1);
    }

    StringBuffer qId = new StringBuffer();
    if (qb.getId() != null) {
      qId.append(qb.getId());
    }

    while (qId.length() > 0) {
      String nm = qId + ":" + cteName;
      if (aliasToCTEs.containsKey(nm)) {
        return aliasToCTEs.get(nm);
      }
      int lastIndex = qId.lastIndexOf(":");
      lastIndex = lastIndex < 0 ? 0 : lastIndex;
      qId.setLength(lastIndex);
    }
    return aliasToCTEs.get(cteName);
  }

  /*
   * If a CTE is referenced in a QueryBlock:
   * - add it as a SubQuery for now.
   *   - SQ.alias is the alias used in QB. (if no alias is specified,
   *     it used the CTE name. Works just like table references)
   *   - Adding SQ done by:
   *     - copying AST of CTE
   *     - setting ASTOrigin on cloned AST.
   *   - trigger phase 1 on new QBExpr.
   *   - update QB data structs: remove this as a table reference, move it to a SQ invocation.
   */
  private void addCTEAsSubQuery(QB qb, String cteName, String cteAlias) throws SemanticException {
    cteAlias = cteAlias == null ? cteName : cteAlias;
    ASTNode cteQryNode = findCTEFromName(qb, cteName);
    QBExpr cteQBExpr = new QBExpr(cteAlias);

    String cteText = ctx.getTokenRewriteStream().toString(
        cteQryNode.getTokenStartIndex(), cteQryNode.getTokenStopIndex());
    final ASTNodeOrigin cteOrigin = new ASTNodeOrigin("CTE", cteName,
        cteText, cteAlias, cteQryNode);
    cteQryNode = (ASTNode) ParseDriver.adaptor.dupTree(cteQryNode);
    SubQueryUtils.setOriginDeep(cteQryNode, cteOrigin);

    doPhase1QBExpr(cteQryNode, cteQBExpr, qb.getId(), cteAlias);
    qb.rewriteCTEToSubq(cteAlias, cteName, cteQBExpr);
  }

  private boolean isJoinToken(ASTNode node) {
    if ((node.getToken().getType() == HiveParser.TOK_JOIN)
        || (node.getToken().getType() == HiveParser.TOK_CROSSJOIN)
        || (node.getToken().getType() == HiveParser.TOK_LEFTOUTERJOIN)
        || (node.getToken().getType() == HiveParser.TOK_RIGHTOUTERJOIN)
        || (node.getToken().getType() == HiveParser.TOK_FULLOUTERJOIN)
        || (node.getToken().getType() == HiveParser.TOK_LEFTSEMIJOIN)
        || (node.getToken().getType() == HiveParser.TOK_UNIQUEJOIN)) {
      return true;
    }

    return false;
  }

  /**
   * Given the AST with TOK_JOIN as the root, get all the aliases for the tables
   * or subqueries in the join.
   *
   * @param qb
   * @param join
   * @throws SemanticException
   */
  @SuppressWarnings("nls")
  private void processJoin(QB qb, ASTNode join) throws SemanticException {
    int numChildren = join.getChildCount();
    if ((numChildren != 2) && (numChildren != 3)
        && join.getToken().getType() != HiveParser.TOK_UNIQUEJOIN) {
      throw new SemanticException(generateErrorMessage(join,
          "Join with multiple children"));
    }

    for (int num = 0; num < numChildren; num++) {
      ASTNode child = (ASTNode) join.getChild(num);
      if (child.getToken().getType() == HiveParser.TOK_TABREF) {
        processTable(qb, child);
      } else if (child.getToken().getType() == HiveParser.TOK_SUBQUERY) {
        processSubQuery(qb, child);
      } else if (child.getToken().getType() == HiveParser.TOK_PTBLFUNCTION) {
        queryProperties.setHasPTF(true);
        processPTF(qb, child);
        PTFInvocationSpec ptfInvocationSpec = qb.getPTFInvocationSpec(child);
        String inputAlias = ptfInvocationSpec == null ? null :
          ptfInvocationSpec.getFunction().getAlias();;
        if ( inputAlias == null ) {
          throw new SemanticException(generateErrorMessage(child,
              "PTF invocation in a Join must have an alias"));
        }

      } else if (child.getToken().getType() == HiveParser.TOK_LATERAL_VIEW ||
          child.getToken().getType() == HiveParser.TOK_LATERAL_VIEW_OUTER) {
        // SELECT * FROM src1 LATERAL VIEW udtf() AS myTable JOIN src2 ...
        // is not supported. Instead, the lateral view must be in a subquery
        // SELECT * FROM (SELECT * FROM src1 LATERAL VIEW udtf() AS myTable) a
        // JOIN src2 ...
        throw new SemanticException(ErrorMsg.LATERAL_VIEW_WITH_JOIN
            .getMsg(join));
      } else if (isJoinToken(child)) {
        processJoin(qb, child);
      }
    }
  }

  /**
   * Given the AST with TOK_LATERAL_VIEW as the root, get the alias for the
   * table or subquery in the lateral view and also make a mapping from the
   * alias to all the lateral view AST's.
   *
   * @param qb
   * @param lateralView
   * @return the alias for the table/subquery
   * @throws SemanticException
   */

  private String processLateralView(QB qb, ASTNode lateralView)
      throws SemanticException {
    int numChildren = lateralView.getChildCount();

    assert (numChildren == 2);
    ASTNode next = (ASTNode) lateralView.getChild(1);

    String alias = null;

    switch (next.getToken().getType()) {
    case HiveParser.TOK_TABREF:
      alias = processTable(qb, next);
      break;
    case HiveParser.TOK_SUBQUERY:
      alias = processSubQuery(qb, next);
      break;
    case HiveParser.TOK_LATERAL_VIEW:
    case HiveParser.TOK_LATERAL_VIEW_OUTER:
      alias = processLateralView(qb, next);
      break;
    default:
      throw new SemanticException(ErrorMsg.LATERAL_VIEW_INVALID_CHILD
          .getMsg(lateralView));
    }
    alias = alias.toLowerCase();
    qb.getParseInfo().addLateralViewForAlias(alias, lateralView);
    qb.addAlias(alias);
    return alias;
  }

  /**
   * Phase 1: (including, but not limited to):
   *
   * 1. Gets all the aliases for all the tables / subqueries and makes the
   * appropriate mapping in aliasToTabs, aliasToSubq 2. Gets the location of the
   * destination and names the clase "inclause" + i 3. Creates a map from a
   * string representation of an aggregation tree to the actual aggregation AST
   * 4. Creates a mapping from the clause name to the select expression AST in
   * destToSelExpr 5. Creates a mapping from a table alias to the lateral view
   * AST's in aliasToLateralViews
   *
   * @param ast
   * @param qb
   * @param ctx_1
   * @throws SemanticException
   */
  @SuppressWarnings({"fallthrough", "nls"})
  public boolean doPhase1(ASTNode ast, QB qb, Phase1Ctx ctx_1)
      throws SemanticException {

    boolean phase1Result = true;
    QBParseInfo qbp = qb.getParseInfo();
    boolean skipRecursion = false;

    if (ast.getToken() != null) {
      skipRecursion = true;
      switch (ast.getToken().getType()) {
      case HiveParser.TOK_SELECTDI:
        qb.countSelDi();
        // fall through
      case HiveParser.TOK_SELECT:
        qb.countSel();
        qbp.setSelExprForClause(ctx_1.dest, ast);

        if (((ASTNode) ast.getChild(0)).getToken().getType() == HiveParser.TOK_HINTLIST) {
          qbp.setHints((ASTNode) ast.getChild(0));
        }

        LinkedHashMap<String, ASTNode> aggregations = doPhase1GetAggregationsFromSelect(ast,
            qb, ctx_1.dest);
        doPhase1GetColumnAliasesFromSelect(ast, qbp);
        qbp.setAggregationExprsForClause(ctx_1.dest, aggregations);
        qbp.setDistinctFuncExprsForClause(ctx_1.dest,
        doPhase1GetDistinctFuncExprs(aggregations));
        break;

      case HiveParser.TOK_WHERE:
        qbp.setWhrExprForClause(ctx_1.dest, ast);
        break;

      case HiveParser.TOK_INSERT_INTO:
        String currentDatabase = SessionState.get().getCurrentDatabase();
        String tab_name = getUnescapedName((ASTNode) ast.getChild(0).getChild(0), currentDatabase);
        qbp.addInsertIntoTable(tab_name);
        // TODO: is this supposed to fall thru?

      case HiveParser.TOK_DESTINATION:
        ctx_1.dest = "insclause-" + ctx_1.nextNum;
        ctx_1.nextNum++;

        // is there a insert in the subquery
        if (qbp.getIsSubQ()) {
          ASTNode ch = (ASTNode) ast.getChild(0);
          if ((ch.getToken().getType() != HiveParser.TOK_DIR)
              || (((ASTNode) ch.getChild(0)).getToken().getType() != HiveParser.TOK_TMP_FILE)) {
            throw new SemanticException(ErrorMsg.NO_INSERT_INSUBQUERY
                .getMsg(ast));
          }
        }
        qbp.setDestForClause(ctx_1.dest, (ASTNode) ast.getChild(0));
        break;

      case HiveParser.TOK_FROM:
        int child_count = ast.getChildCount();
        if (child_count != 1) {
          throw new SemanticException(generateErrorMessage(ast,
              "Multiple Children " + child_count));
        }

        // Check if this is a subquery / lateral view
        ASTNode frm = (ASTNode) ast.getChild(0);
        if (frm.getToken().getType() == HiveParser.TOK_TABREF) {
          processTable(qb, frm);
        } else if (frm.getToken().getType() == HiveParser.TOK_SUBQUERY) {
          processSubQuery(qb, frm);
        } else if (frm.getToken().getType() == HiveParser.TOK_LATERAL_VIEW ||
            frm.getToken().getType() == HiveParser.TOK_LATERAL_VIEW_OUTER) {
          processLateralView(qb, frm);
        } else if (isJoinToken(frm)) {
          processJoin(qb, frm);
          qbp.setJoinExpr(frm);
        }else if(frm.getToken().getType() == HiveParser.TOK_PTBLFUNCTION){
          queryProperties.setHasPTF(true);
          processPTF(qb, frm);
        }
        break;

      case HiveParser.TOK_CLUSTERBY:
        // Get the clusterby aliases - these are aliased to the entries in the
        // select list
        queryProperties.setHasClusterBy(true);
        qbp.setClusterByExprForClause(ctx_1.dest, ast);
        break;

      case HiveParser.TOK_DISTRIBUTEBY:
        // Get the distribute by aliases - these are aliased to the entries in
        // the
        // select list
        queryProperties.setHasDistributeBy(true);
        qbp.setDistributeByExprForClause(ctx_1.dest, ast);
        if (qbp.getClusterByForClause(ctx_1.dest) != null) {
          throw new SemanticException(generateErrorMessage(ast,
              ErrorMsg.CLUSTERBY_DISTRIBUTEBY_CONFLICT.getMsg()));
        } else if (qbp.getOrderByForClause(ctx_1.dest) != null) {
          throw new SemanticException(generateErrorMessage(ast,
              ErrorMsg.ORDERBY_DISTRIBUTEBY_CONFLICT.getMsg()));
        }
        break;

      case HiveParser.TOK_SORTBY:
     // Get the sort by aliases - these are aliased to the entries in the
        // select list
        queryProperties.setHasSortBy(true);
        qbp.setSortByExprForClause(ctx_1.dest, ast);
        if (qbp.getClusterByForClause(ctx_1.dest) != null) {
          throw new SemanticException(generateErrorMessage(ast,
              ErrorMsg.CLUSTERBY_SORTBY_CONFLICT.getMsg()));
        } else if (qbp.getOrderByForClause(ctx_1.dest) != null) {
          throw new SemanticException(generateErrorMessage(ast,
              ErrorMsg.ORDERBY_SORTBY_CONFLICT.getMsg()));
        }

        break;

      case HiveParser.TOK_ORDERBY:
        // Get the order by aliases - these are aliased to the entries in the
        // select list
        queryProperties.setHasOrderBy(true);
        qbp.setOrderByExprForClause(ctx_1.dest, ast);
        if (qbp.getClusterByForClause(ctx_1.dest) != null) {
          throw new SemanticException(generateErrorMessage(ast,
              ErrorMsg.CLUSTERBY_ORDERBY_CONFLICT.getMsg()));
        }
        break;

      case HiveParser.TOK_GROUPBY:
      case HiveParser.TOK_ROLLUP_GROUPBY:
      case HiveParser.TOK_CUBE_GROUPBY:
      case HiveParser.TOK_GROUPING_SETS:
        // Get the groupby aliases - these are aliased to the entries in the
        // select list
        queryProperties.setHasGroupBy(true);
        if (qbp.getJoinExpr() != null) {
          queryProperties.setHasJoinFollowedByGroupBy(true);
        }
        if (qbp.getSelForClause(ctx_1.dest).getToken().getType() == HiveParser.TOK_SELECTDI) {
          throw new SemanticException(generateErrorMessage(ast,
              ErrorMsg.SELECT_DISTINCT_WITH_GROUPBY.getMsg()));
        }
        qbp.setGroupByExprForClause(ctx_1.dest, ast);
        skipRecursion = true;

        // Rollup and Cubes are syntactic sugar on top of grouping sets
        if (ast.getToken().getType() == HiveParser.TOK_ROLLUP_GROUPBY) {
          qbp.getDestRollups().add(ctx_1.dest);
        } else if (ast.getToken().getType() == HiveParser.TOK_CUBE_GROUPBY) {
          qbp.getDestCubes().add(ctx_1.dest);
        } else if (ast.getToken().getType() == HiveParser.TOK_GROUPING_SETS) {
          qbp.getDestGroupingSets().add(ctx_1.dest);
        }
        break;

      case HiveParser.TOK_HAVING:
        qbp.setHavingExprForClause(ctx_1.dest, ast);
        qbp.addAggregationExprsForClause(ctx_1.dest,
            doPhase1GetAggregationsFromSelect(ast, qb, ctx_1.dest));
        break;

      case HiveParser.KW_WINDOW:
        if (!qb.hasWindowingSpec(ctx_1.dest) ) {
          throw new SemanticException(generateErrorMessage(ast,
              "Query has no Cluster/Distribute By; but has a Window definition"));
        }
        handleQueryWindowClauses(qb, ctx_1, ast);
        break;

      case HiveParser.TOK_LIMIT:
        qbp.setDestLimit(ctx_1.dest, new Integer(ast.getChild(0).getText()));
        break;

      case HiveParser.TOK_ANALYZE:
        // Case of analyze command

        String table_name = getUnescapedName((ASTNode) ast.getChild(0).getChild(0));


        qb.setTabAlias(table_name, table_name);
        qb.addAlias(table_name);
        qb.getParseInfo().setIsAnalyzeCommand(true);
        qb.getParseInfo().setNoScanAnalyzeCommand(this.noscan);
        qb.getParseInfo().setPartialScanAnalyzeCommand(this.partialscan);
        // Allow analyze the whole table and dynamic partitions
        HiveConf.setVar(conf, HiveConf.ConfVars.DYNAMICPARTITIONINGMODE, "nonstrict");
        HiveConf.setVar(conf, HiveConf.ConfVars.HIVEMAPREDMODE, "nonstrict");

        break;

      case HiveParser.TOK_UNION:
        if (!qbp.getIsSubQ()) {
          // this shouldn't happen. The parser should have converted the union to be
          // contained in a subquery. Just in case, we keep the error as a fallback.
          throw new SemanticException(generateErrorMessage(ast,
              ErrorMsg.UNION_NOTIN_SUBQ.getMsg()));
        }
        skipRecursion = false;
        break;

      case HiveParser.TOK_INSERT:
        ASTNode destination = (ASTNode) ast.getChild(0);
        Tree tab = destination.getChild(0);
        // Proceed if AST contains partition & If Not Exists
        if (destination.getChildCount() == 2 &&
            tab.getChildCount() == 2 &&
            destination.getChild(1).getType() == HiveParser.TOK_IFNOTEXISTS) {
          String tableName = tab.getChild(0).getChild(0).getText();
          Tree partitions = tab.getChild(1);
          int childCount = partitions.getChildCount();
          HashMap<String, String> partition = new HashMap<String, String>();
          for (int i = 0; i < childCount; i++) {
            String partitionName = partitions.getChild(i).getChild(0).getText();
            Tree pvalue = partitions.getChild(i).getChild(1);
            if (pvalue == null) {
              break;
            }
            String partitionVal = stripQuotes(pvalue.getText());
            partition.put(partitionName, partitionVal);
          }
          // if it is a dynamic partition throw the exception
          if (childCount != partition.size()) {
            throw new SemanticException(ErrorMsg.INSERT_INTO_DYNAMICPARTITION_IFNOTEXISTS
                .getMsg(partition.toString()));
          }
          Table table = null;
          try {
            table = db.getTable(tableName);
          } catch (HiveException ex) {
            throw new SemanticException(ex);
          }
          try {
            Partition parMetaData = db.getPartition(table, partition, false);
            // Check partition exists if it exists skip the overwrite
            if (parMetaData != null) {
              phase1Result = false;
              skipRecursion = true;
              LOG.info("Partition already exists so insert into overwrite " +
                  "skipped for partition : " + parMetaData.toString());
              break;
            }
          } catch (HiveException e) {
            LOG.info("Error while getting metadata : ", e);
          }
          validatePartSpec(table, partition, (ASTNode)tab, conf, false);
        }
        skipRecursion = false;
        break;
      case HiveParser.TOK_LATERAL_VIEW:
      case HiveParser.TOK_LATERAL_VIEW_OUTER:
        // todo: nested LV
        assert ast.getChildCount() == 1;
        qb.getParseInfo().getDestToLateralView().put(ctx_1.dest, ast);
        break;
      case HiveParser.TOK_CTE:
        processCTE(qb, ast);
        break;
      default:
        skipRecursion = false;
        break;
      }
    }

    if (!skipRecursion) {
      // Iterate over the rest of the children
      int child_count = ast.getChildCount();
      for (int child_pos = 0; child_pos < child_count && phase1Result; ++child_pos) {
        // Recurse
        phase1Result = phase1Result && doPhase1((ASTNode) ast.getChild(child_pos), qb, ctx_1);
      }
    }
    return phase1Result;
  }

  private void getMetaData(QBExpr qbexpr) throws SemanticException {
    getMetaData(qbexpr, null);
  }

  private void getMetaData(QBExpr qbexpr, ReadEntity parentInput)
      throws SemanticException {
    if (qbexpr.getOpcode() == QBExpr.Opcode.NULLOP) {
      getMetaData(qbexpr.getQB(), parentInput);
    } else {
      getMetaData(qbexpr.getQBExpr1(), parentInput);
      getMetaData(qbexpr.getQBExpr2(), parentInput);
    }
  }

  public Table getTable(TableScanOperator ts) {
    return topToTable.get(ts);
  }

  public void getMetaData(QB qb) throws SemanticException {
    getMetaData(qb, null);
  }

  @SuppressWarnings("nls")
  public void getMetaData(QB qb, ReadEntity parentInput) throws SemanticException {
    try {

      LOG.info("Get metadata for source tables");

      // Go over the tables and populate the related structures.
      // We have to materialize the table alias list since we might
      // modify it in the middle for view rewrite.
      List<String> tabAliases = new ArrayList<String>(qb.getTabAliases());

      // Keep track of view alias to view name and read entity
      // For eg: for a query like 'select * from V3', where V3 -> V2, V2 -> V1, V1 -> T
      // keeps track of full view name and read entity corresponding to alias V3, V3:V2, V3:V2:V1.
      // This is needed for tracking the dependencies for inputs, along with their parents.
      Map<String, ObjectPair<String, ReadEntity>> aliasToViewInfo =
          new HashMap<String, ObjectPair<String, ReadEntity>>();

      /*
       * used to capture view to SQ conversions. This is used to check for
       * recursive CTE invocations.
       */
      Map<String, String> sqAliasToCTEName = new HashMap<String, String>();

      for (String alias : tabAliases) {
        String tab_name = qb.getTabNameForAlias(alias);
        Table tab = null;
        try {
          tab = db.getTable(tab_name);
        } catch (InvalidTableException ite) {
          /*
           * if this s a CTE reference:
           * Add its AST as a SubQuery to this QB.
           */
          ASTNode cteNode = findCTEFromName(qb, tab_name.toLowerCase());
          if ( cteNode != null ) {
            String cte_name = tab_name.toLowerCase();
            if (ctesExpanded.contains(cte_name)) {
              throw new SemanticException("Recursive cte " + tab_name +
                  " detected (cycle: " + StringUtils.join(ctesExpanded, " -> ") +
                  " -> " + tab_name + ").");
            }
            addCTEAsSubQuery(qb, cte_name, alias);
            sqAliasToCTEName.put(alias, cte_name);
            continue;
          }
          ASTNode src = qb.getParseInfo().getSrcForAlias(alias);
          if (null != src) {
            throw new SemanticException(ErrorMsg.INVALID_TABLE.getMsg(src));
          } else {
            throw new SemanticException(ErrorMsg.INVALID_TABLE.getMsg(alias));
          }

        }

        // Disallow INSERT INTO on bucketized tables
        if (qb.getParseInfo().isInsertIntoTable(tab.getDbName(), tab.getTableName()) &&
            tab.getNumBuckets() > 0) {
          throw new SemanticException(ErrorMsg.INSERT_INTO_BUCKETIZED_TABLE.
              getMsg("Table: " + tab_name));
        }

        // We check offline of the table, as if people only select from an
        // non-existing partition of an offline table, the partition won't
        // be added to inputs and validate() won't have the information to
        // check the table's offline status.
        // TODO: Modify the code to remove the checking here and consolidate
        // it in validate()
        //
        if (tab.isOffline()) {
          throw new SemanticException(ErrorMsg.OFFLINE_TABLE_OR_PARTITION.
              getMsg("Table " + getUnescapedName(qb.getParseInfo().getSrcForAlias(alias))));
        }

        if (tab.isView()) {
          if (qb.getParseInfo().isAnalyzeCommand()) {
            throw new SemanticException(ErrorMsg.ANALYZE_VIEW.getMsg());
          }
          String fullViewName = tab.getDbName() + "." + tab.getTableName();
          // Prevent view cycles
          if (viewsExpanded.contains(fullViewName)) {
            throw new SemanticException("Recursive view " + fullViewName +
                " detected (cycle: " + StringUtils.join(viewsExpanded, " -> ") +
                " -> " + fullViewName + ").");
          }
          replaceViewReferenceWithDefinition(qb, tab, tab_name, alias);
          // This is the last time we'll see the Table objects for views, so add it to the inputs
          // now
          ReadEntity viewInput = new ReadEntity(tab, parentInput);
          viewInput = PlanUtils.addInput(inputs, viewInput);
          aliasToViewInfo.put(alias, new ObjectPair<String, ReadEntity>(fullViewName, viewInput));
          viewAliasToInput.put(getAliasId(alias, qb), viewInput);
          continue;
        }

        if (!InputFormat.class.isAssignableFrom(tab.getInputFormatClass())) {
          throw new SemanticException(generateErrorMessage(
              qb.getParseInfo().getSrcForAlias(alias),
              ErrorMsg.INVALID_INPUT_FORMAT_TYPE.getMsg()));
        }

        qb.getMetaData().setSrcForAlias(alias, tab);

        if (qb.getParseInfo().isAnalyzeCommand()) {
          // allow partial partition specification for nonscan since noscan is fast.
          tableSpec ts = new tableSpec(db, conf, (ASTNode) ast.getChild(0), true, this.noscan);
          if (ts.specType == SpecType.DYNAMIC_PARTITION) { // dynamic partitions
            try {
              ts.partitions = db.getPartitionsByNames(ts.tableHandle, ts.partSpec);
            } catch (HiveException e) {
              throw new SemanticException(generateErrorMessage(
                  qb.getParseInfo().getSrcForAlias(alias),
                  "Cannot get partitions for " + ts.partSpec), e);
            }
          }
          // validate partial scan command
          QBParseInfo qbpi = qb.getParseInfo();
          if (qbpi.isPartialScanAnalyzeCommand()) {
            Class<? extends InputFormat> inputFormatClass = null;
            switch (ts.specType) {
            case TABLE_ONLY:
            case DYNAMIC_PARTITION:
              inputFormatClass = ts.tableHandle.getInputFormatClass();
              break;
            case STATIC_PARTITION:
              inputFormatClass = ts.partHandle.getInputFormatClass();
              break;
            default:
              assert false;
            }
            // throw a HiveException for formats other than rcfile or orcfile.
            if (!(inputFormatClass.equals(RCFileInputFormat.class) || inputFormatClass
                .equals(OrcInputFormat.class))) {
              throw new SemanticException(ErrorMsg.ANALYZE_TABLE_PARTIALSCAN_NON_RCFILE.getMsg());
            }
          }

          qb.getParseInfo().addTableSpec(alias, ts);
        }
      }

      LOG.info("Get metadata for subqueries");
      // Go over the subqueries and getMetaData for these
      for (String alias : qb.getSubqAliases()) {
        boolean wasView = aliasToViewInfo.containsKey(alias);
        boolean wasCTE = sqAliasToCTEName.containsKey(alias);
        ReadEntity newParentInput = null;
        if (wasView) {
          viewsExpanded.add(aliasToViewInfo.get(alias).getFirst());
          newParentInput = aliasToViewInfo.get(alias).getSecond();
        } else if (wasCTE) {
          ctesExpanded.add(sqAliasToCTEName.get(alias));
        }
        QBExpr qbexpr = qb.getSubqForAlias(alias);
        getMetaData(qbexpr, newParentInput);
        if (wasView) {
          viewsExpanded.remove(viewsExpanded.size() - 1);
        } else if (wasCTE) {
          ctesExpanded.remove(ctesExpanded.size() - 1);
        }
      }

      RowFormatParams rowFormatParams = new RowFormatParams();
      AnalyzeCreateCommonVars shared = new AnalyzeCreateCommonVars();
      StorageFormat storageFormat = new StorageFormat();

      LOG.info("Get metadata for destination tables");
      // Go over all the destination structures and populate the related
      // metadata
      QBParseInfo qbp = qb.getParseInfo();

      for (String name : qbp.getClauseNamesForDest()) {
        ASTNode ast = qbp.getDestForClause(name);
        switch (ast.getToken().getType()) {
        case HiveParser.TOK_TAB: {
          tableSpec ts = new tableSpec(db, conf, ast);
          if (ts.tableHandle.isView()) {
            throw new SemanticException(ErrorMsg.DML_AGAINST_VIEW.getMsg());
          }

          Class<?> outputFormatClass = ts.tableHandle.getOutputFormatClass();
          if (!HiveOutputFormat.class.isAssignableFrom(outputFormatClass)) {
            throw new SemanticException(ErrorMsg.INVALID_OUTPUT_FORMAT_TYPE
                .getMsg(ast, "The class is " + outputFormatClass.toString()));
          }

          // tableSpec ts is got from the query (user specified),
          // which means the user didn't specify partitions in their query,
          // but whether the table itself is partitioned is not know.
          if (ts.specType != SpecType.STATIC_PARTITION) {
            // This is a table or dynamic partition
            qb.getMetaData().setDestForAlias(name, ts.tableHandle);
            // has dynamic as well as static partitions
            if (ts.partSpec != null && ts.partSpec.size() > 0) {
              qb.getMetaData().setPartSpecForAlias(name, ts.partSpec);
            }
          } else {
            // This is a partition
            qb.getMetaData().setDestForAlias(name, ts.partHandle);
          }
          if (HiveConf.getBoolVar(conf, HiveConf.ConfVars.HIVESTATSAUTOGATHER)) {
            // Set that variable to automatically collect stats during the MapReduce job
            qb.getParseInfo().setIsInsertToTable(true);
            // Add the table spec for the destination table.
            qb.getParseInfo().addTableSpec(ts.tableName.toLowerCase(), ts);
          }
          break;
        }

        case HiveParser.TOK_LOCAL_DIR:
        case HiveParser.TOK_DIR: {
          // This is a dfs file
          String fname = stripQuotes(ast.getChild(0).getText());
          if ((!qb.getParseInfo().getIsSubQ())
              && (((ASTNode) ast.getChild(0)).getToken().getType() == HiveParser.TOK_TMP_FILE)) {

            if (qb.isCTAS()) {
              qb.setIsQuery(false);
              ctx.setResDir(null);
              ctx.setResFile(null);

              // allocate a temporary output dir on the location of the table
              String tableName = getUnescapedName((ASTNode) ast.getChild(0));
              Table newTable = db.newTable(tableName);
              Path location;
              try {
                Warehouse wh = new Warehouse(conf);
                location = wh.getDatabasePath(db.getDatabase(newTable.getDbName()));
              } catch (MetaException e) {
                throw new SemanticException(e);
              }
              try {
                fname = ctx.getExternalTmpPath(
                    FileUtils.makeQualified(location, conf).toUri()).toString();
              } catch (Exception e) {
                throw new SemanticException(generateErrorMessage(ast,
                    "Error creating temporary folder on: " + location.toString()), e);
              }
              if (HiveConf.getBoolVar(conf, HiveConf.ConfVars.HIVESTATSAUTOGATHER)) {
                tableSpec ts = new tableSpec(db, conf, this.ast);
                // Set that variable to automatically collect stats during the MapReduce job
                qb.getParseInfo().setIsInsertToTable(true);
                // Add the table spec for the destination table.
                qb.getParseInfo().addTableSpec(ts.tableName.toLowerCase(), ts);
              }
            } else {
              qb.setIsQuery(true);
              fname = ctx.getMRTmpPath().toString();
              ctx.setResDir(new Path(fname));
            }
          }
          qb.getMetaData().setDestForAlias(name, fname,
              (ast.getToken().getType() == HiveParser.TOK_DIR));

          CreateTableDesc localDirectoryDesc = new CreateTableDesc();
          boolean localDirectoryDescIsSet = false;
          int numCh = ast.getChildCount();
          for (int num = 1; num < numCh ; num++){
            ASTNode child = (ASTNode) ast.getChild(num);
            if (ast.getChild(num) != null){
              switch (child.getToken().getType()) {
                case HiveParser.TOK_TABLEROWFORMAT:
                  rowFormatParams.analyzeRowFormat(shared, child);
                  localDirectoryDesc.setFieldDelim(rowFormatParams.fieldDelim);
                  localDirectoryDesc.setLineDelim(rowFormatParams.lineDelim);
                  localDirectoryDesc.setCollItemDelim(rowFormatParams.collItemDelim);
                  localDirectoryDesc.setMapKeyDelim(rowFormatParams.mapKeyDelim);
                  localDirectoryDesc.setFieldEscape(rowFormatParams.fieldEscape);
                  localDirectoryDesc.setNullFormat(rowFormatParams.nullFormat);
                  localDirectoryDescIsSet=true;
                  break;
                case HiveParser.TOK_TABLESERIALIZER:
                  ASTNode serdeChild = (ASTNode) child.getChild(0);
                  shared.serde = unescapeSQLString(serdeChild.getChild(0).getText());
                  localDirectoryDesc.setSerName(shared.serde);
                  localDirectoryDescIsSet=true;
                  break;
                case HiveParser.TOK_TBLSEQUENCEFILE:
                case HiveParser.TOK_TBLTEXTFILE:
                case HiveParser.TOK_TBLRCFILE:
                case HiveParser.TOK_TBLORCFILE:
                case HiveParser.TOK_TABLEFILEFORMAT:
                  storageFormat.fillStorageFormat(child, shared);
                  localDirectoryDesc.setOutputFormat(storageFormat.outputFormat);
                  localDirectoryDesc.setSerName(shared.serde);
                  localDirectoryDescIsSet=true;
                  break;
              }
            }
          }
          if (localDirectoryDescIsSet){
            qb.setLocalDirectoryDesc(localDirectoryDesc);
          }
          break;
        }
        default:
          throw new SemanticException(generateErrorMessage(ast,
              "Unknown Token Type " + ast.getToken().getType()));
        }
      }
    } catch (HiveException e) {
      // Has to use full name to make sure it does not conflict with
      // org.apache.commons.lang.StringUtils
      LOG.error(org.apache.hadoop.util.StringUtils.stringifyException(e));
      throw new SemanticException(e.getMessage(), e);
    }
  }

  private void replaceViewReferenceWithDefinition(QB qb, Table tab,
      String tab_name, String alias) throws SemanticException {

    ParseDriver pd = new ParseDriver();
    ASTNode viewTree;
    final ASTNodeOrigin viewOrigin = new ASTNodeOrigin("VIEW", tab.getTableName(),
        tab.getViewExpandedText(), alias, qb.getParseInfo().getSrcForAlias(
            alias));
    try {
      String viewText = tab.getViewExpandedText();
      // Reparse text, passing null for context to avoid clobbering
      // the top-level token stream.
      ASTNode tree = pd.parse(viewText, ctx, false);
      tree = ParseUtils.findRootNonNullToken(tree);
      viewTree = tree;
      Dispatcher nodeOriginDispatcher = new Dispatcher() {
        @Override
        public Object dispatch(Node nd, java.util.Stack<Node> stack,
            Object... nodeOutputs) {
          ((ASTNode) nd).setOrigin(viewOrigin);
          return null;
        }
      };
      GraphWalker nodeOriginTagger = new DefaultGraphWalker(
          nodeOriginDispatcher);
      nodeOriginTagger.startWalking(java.util.Collections
          .<Node> singleton(viewTree), null);
    } catch (ParseException e) {
      // A user could encounter this if a stored view definition contains
      // an old SQL construct which has been eliminated in a later Hive
      // version, so we need to provide full debugging info to help
      // with fixing the view definition.
      LOG.error(org.apache.hadoop.util.StringUtils.stringifyException(e));
      StringBuilder sb = new StringBuilder();
      sb.append(e.getMessage());
      ErrorMsg.renderOrigin(sb, viewOrigin);
      throw new SemanticException(sb.toString(), e);
    }
    QBExpr qbexpr = new QBExpr(alias);
    doPhase1QBExpr(viewTree, qbexpr, qb.getId(), alias);
    qb.rewriteViewToSubq(alias, tab_name, qbexpr);
  }

  private boolean isPresent(String[] list, String elem) {
    for (String s : list) {
      if (s.toLowerCase().equals(elem)) {
        return true;
      }
    }

    return false;
  }

  /*
   * This method is invoked for unqualified column references in join conditions.
   * This is passed in the Alias to Operator mapping in the QueryBlock so far.
   * We try to resolve the unqualified column against each of the Operator Row Resolvers.
   * - if the column is present in only one RowResolver, we treat this as a reference to
   *   that Operator.
   * - if the column resolves with more than one RowResolver, we treat it as an Ambiguous
   *   reference.
   * - if the column doesn't resolve with any RowREsolver, we treat this as an Invalid
   *   reference.
   */
  @SuppressWarnings("rawtypes")
  private String findAlias(ASTNode columnRef,
      Map<String, Operator> aliasToOpInfo) throws SemanticException {
    String colName = unescapeIdentifier(columnRef.getChild(0).getText()
        .toLowerCase());
    String tabAlias = null;
    if ( aliasToOpInfo != null ) {
      for (Map.Entry<String, Operator> opEntry : aliasToOpInfo.entrySet()) {
        Operator op = opEntry.getValue();
        RowResolver rr = opParseCtx.get(op).getRowResolver();
        ColumnInfo colInfo = rr.get(null, colName);
        if (colInfo != null) {
          if (tabAlias == null) {
            tabAlias = opEntry.getKey();
          } else {
            throw new SemanticException(
                ErrorMsg.AMBIGUOUS_TABLE_ALIAS.getMsg(columnRef.getChild(0)));
          }
        }
      }
    }
    if ( tabAlias == null ) {
      throw new SemanticException(ErrorMsg.INVALID_TABLE_ALIAS.getMsg(columnRef
          .getChild(0)));
    }
    return tabAlias;
  }

  @SuppressWarnings("nls")
  void parseJoinCondPopulateAlias(QBJoinTree joinTree, ASTNode condn,
      ArrayList<String> leftAliases, ArrayList<String> rightAliases,
      ArrayList<String> fields,
      Map<String, Operator> aliasToOpInfo) throws SemanticException {
    // String[] allAliases = joinTree.getAllAliases();
    switch (condn.getToken().getType()) {
    case HiveParser.TOK_TABLE_OR_COL:
      String tableOrCol = unescapeIdentifier(condn.getChild(0).getText()
          .toLowerCase());
      unparseTranslator.addIdentifierTranslation((ASTNode) condn.getChild(0));
      if (isPresent(joinTree.getLeftAliases(), tableOrCol)) {
        if (!leftAliases.contains(tableOrCol)) {
          leftAliases.add(tableOrCol);
        }
      } else if (isPresent(joinTree.getRightAliases(), tableOrCol)) {
        if (!rightAliases.contains(tableOrCol)) {
          rightAliases.add(tableOrCol);
        }
      } else {
        tableOrCol = findAlias(condn, aliasToOpInfo);
        if (isPresent(joinTree.getLeftAliases(), tableOrCol)) {
          if (!leftAliases.contains(tableOrCol)) {
            leftAliases.add(tableOrCol);
          }
        } else  {
          if (!rightAliases.contains(tableOrCol)) {
            rightAliases.add(tableOrCol);
          }
        }
      }
      break;

    case HiveParser.Identifier:
      // it may be a field name, return the identifier and let the caller decide
      // whether it is or not
      if (fields != null) {
        fields
            .add(unescapeIdentifier(condn.getToken().getText().toLowerCase()));
      }
      unparseTranslator.addIdentifierTranslation(condn);
      break;
    case HiveParser.Number:
    case HiveParser.StringLiteral:
    case HiveParser.BigintLiteral:
    case HiveParser.SmallintLiteral:
    case HiveParser.TinyintLiteral:
    case HiveParser.DecimalLiteral:
    case HiveParser.TOK_STRINGLITERALSEQUENCE:
    case HiveParser.TOK_CHARSETLITERAL:
    case HiveParser.KW_TRUE:
    case HiveParser.KW_FALSE:
      break;

    case HiveParser.TOK_FUNCTION:
      // check all the arguments
      for (int i = 1; i < condn.getChildCount(); i++) {
        parseJoinCondPopulateAlias(joinTree, (ASTNode) condn.getChild(i),
            leftAliases, rightAliases, null, aliasToOpInfo);
      }
      break;

    default:
      // This is an operator - so check whether it is unary or binary operator
      if (condn.getChildCount() == 1) {
        parseJoinCondPopulateAlias(joinTree, (ASTNode) condn.getChild(0),
            leftAliases, rightAliases, null, aliasToOpInfo);
      } else if (condn.getChildCount() == 2) {

        ArrayList<String> fields1 = null;
        // if it is a dot operator, remember the field name of the rhs of the
        // left semijoin
        if (joinTree.getNoSemiJoin() == false
            && condn.getToken().getType() == HiveParser.DOT) {
          // get the semijoin rhs table name and field name
          fields1 = new ArrayList<String>();
          int rhssize = rightAliases.size();
          parseJoinCondPopulateAlias(joinTree, (ASTNode) condn.getChild(0),
              leftAliases, rightAliases, null, aliasToOpInfo);
          String rhsAlias = null;

          if (rightAliases.size() > rhssize) { // the new table is rhs table
            rhsAlias = rightAliases.get(rightAliases.size() - 1);
          }

          parseJoinCondPopulateAlias(joinTree, (ASTNode) condn.getChild(1),
              leftAliases, rightAliases, fields1, aliasToOpInfo);
          if (rhsAlias != null && fields1.size() > 0) {
            joinTree.addRHSSemijoinColumns(rhsAlias, condn);
          }
        } else {
          parseJoinCondPopulateAlias(joinTree, (ASTNode) condn.getChild(0),
              leftAliases, rightAliases, null, aliasToOpInfo);
          parseJoinCondPopulateAlias(joinTree, (ASTNode) condn.getChild(1),
              leftAliases, rightAliases, fields1, aliasToOpInfo);
        }
      } else {
        throw new SemanticException(condn.toStringTree() + " encountered with "
            + condn.getChildCount() + " children");
      }
      break;
    }
  }

  private void populateAliases(List<String> leftAliases,
      List<String> rightAliases, ASTNode condn, QBJoinTree joinTree,
      List<String> leftSrc) throws SemanticException {
    if ((leftAliases.size() != 0) && (rightAliases.size() != 0)) {
      throw new SemanticException(ErrorMsg.INVALID_JOIN_CONDITION_1
          .getMsg(condn));
    }

    if (rightAliases.size() != 0) {
      assert rightAliases.size() == 1;
      joinTree.getExpressions().get(1).add(condn);
    } else if (leftAliases.size() != 0) {
      joinTree.getExpressions().get(0).add(condn);
      for (String s : leftAliases) {
        if (!leftSrc.contains(s)) {
          leftSrc.add(s);
        }
      }
    } else {
      throw new SemanticException(ErrorMsg.INVALID_JOIN_CONDITION_2
          .getMsg(condn));
    }
  }

  /*
   * refactored out of the Equality case of parseJoinCondition
   * so that this can be recursively called on its left tree in the case when
   * only left sources are referenced in a Predicate
   */
  void applyEqualityPredicateToQBJoinTree(QBJoinTree joinTree,
      JoinType type,
      List<String> leftSrc,
      ASTNode joinCond,
      ASTNode leftCondn,
      ASTNode rightCondn,
      List<String> leftCondAl1,
      List<String> leftCondAl2,
      List<String> rightCondAl1,
      List<String> rightCondAl2) throws SemanticException {
    if (leftCondAl1.size() != 0) {
      if ((rightCondAl1.size() != 0)
          || ((rightCondAl1.size() == 0) && (rightCondAl2.size() == 0))) {
        if (type.equals(JoinType.LEFTOUTER) ||
            type.equals(JoinType.FULLOUTER)) {
          if (conf.getBoolVar(HiveConf.ConfVars.HIVEOUTERJOINSUPPORTSFILTERS)) {
            joinTree.getFilters().get(0).add(joinCond);
          } else {
            LOG.warn(ErrorMsg.OUTERJOIN_USES_FILTERS);
            joinTree.getFiltersForPushing().get(0).add(joinCond);
          }
        } else {
          /*
           * If the rhs references table sources and this QBJoinTree has a leftTree;
           * hand it to the leftTree and let it recursively handle it.
           * There are 3 cases of passing a condition down:
           * 1. The leftSide && rightSide don't contains references to the leftTree's rightAlias
           *    => pass the lists down as is.
           * 2. The leftSide contains refs to the leftTree's rightAlias, the rightSide doesn't
           *    => switch the leftCondAl1 and leftConAl2 lists and pass down.
           * 3. The rightSide contains refs to the leftTree's rightAlias, the leftSide doesn't
           *    => switch the rightCondAl1 and rightConAl2 lists and pass down.
           * 4. In case both contain references to the leftTree's rightAlias
           *   => we cannot push the condition down.
           * 5. If either contain references to both left & right
           *    => we cannot push forward.
           */
          if (rightCondAl1.size() != 0) {
            QBJoinTree leftTree = joinTree.getJoinSrc();
            List<String> leftTreeLeftSrc = new ArrayList<String>();
            if (leftTree != null) {
              String leftTreeRightSource = leftTree.getRightAliases() != null &&
                  leftTree.getRightAliases().length > 0 ?
                  leftTree.getRightAliases()[0] : null;

              boolean leftHasRightReference = false;
              for (String r : leftCondAl1) {
                if (r.equals(leftTreeRightSource)) {
                  leftHasRightReference = true;
                  break;
                }
              }
              boolean rightHasRightReference = false;
              for (String r : rightCondAl1) {
                if (r.equals(leftTreeRightSource)) {
                  rightHasRightReference = true;
                  break;
                }
              }

              boolean pushedDown = false;
              if ( !leftHasRightReference && !rightHasRightReference ) {
                applyEqualityPredicateToQBJoinTree(leftTree, type, leftTreeLeftSrc,
                    joinCond, leftCondn, rightCondn,
                    leftCondAl1, leftCondAl2,
                    rightCondAl1, rightCondAl2);
                pushedDown = true;
              } else if ( !leftHasRightReference && rightHasRightReference && rightCondAl1.size() == 1 ) {
                applyEqualityPredicateToQBJoinTree(leftTree, type, leftTreeLeftSrc,
                    joinCond, leftCondn, rightCondn,
                    leftCondAl1, leftCondAl2,
                    rightCondAl2, rightCondAl1);
                pushedDown = true;
              } else if (leftHasRightReference && !rightHasRightReference && leftCondAl1.size() == 1 ) {
                applyEqualityPredicateToQBJoinTree(leftTree, type, leftTreeLeftSrc,
                    joinCond, leftCondn, rightCondn,
                    leftCondAl2, leftCondAl1,
                    rightCondAl1, rightCondAl2);
                pushedDown = true;
              }

              if (leftTreeLeftSrc.size() == 1) {
                leftTree.setLeftAlias(leftTreeLeftSrc.get(0));
              }
              if ( pushedDown) {
                return;
              }
            } // leftTree != null
          }
          joinTree.getFiltersForPushing().get(0).add(joinCond);
        }
      } else if (rightCondAl2.size() != 0) {
        populateAliases(leftCondAl1, leftCondAl2, leftCondn, joinTree,
            leftSrc);
        populateAliases(rightCondAl1, rightCondAl2, rightCondn, joinTree,
            leftSrc);
        boolean nullsafe = joinCond.getToken().getType() == HiveParser.EQUAL_NS;
        joinTree.getNullSafes().add(nullsafe);
      }
    } else if (leftCondAl2.size() != 0) {
      if ((rightCondAl2.size() != 0)
          || ((rightCondAl1.size() == 0) && (rightCondAl2.size() == 0))) {
        if (type.equals(JoinType.RIGHTOUTER)
            || type.equals(JoinType.FULLOUTER)) {
          if (conf.getBoolVar(HiveConf.ConfVars.HIVEOUTERJOINSUPPORTSFILTERS)) {
            joinTree.getFilters().get(1).add(joinCond);
          } else {
            LOG.warn(ErrorMsg.OUTERJOIN_USES_FILTERS);
            joinTree.getFiltersForPushing().get(1).add(joinCond);
          }
        } else {
          joinTree.getFiltersForPushing().get(1).add(joinCond);
        }
      } else if (rightCondAl1.size() != 0) {
        populateAliases(leftCondAl1, leftCondAl2, leftCondn, joinTree,
            leftSrc);
        populateAliases(rightCondAl1, rightCondAl2, rightCondn, joinTree,
            leftSrc);
        boolean nullsafe = joinCond.getToken().getType() == HiveParser.EQUAL_NS;
        joinTree.getNullSafes().add(nullsafe);
      }
    } else if (rightCondAl1.size() != 0) {
      if (type.equals(JoinType.LEFTOUTER)
          || type.equals(JoinType.FULLOUTER)) {
        if (conf.getBoolVar(HiveConf.ConfVars.HIVEOUTERJOINSUPPORTSFILTERS)) {
          joinTree.getFilters().get(0).add(joinCond);
        } else {
          LOG.warn(ErrorMsg.OUTERJOIN_USES_FILTERS);
          joinTree.getFiltersForPushing().get(0).add(joinCond);
        }
      } else {
        joinTree.getFiltersForPushing().get(0).add(joinCond);
      }
    } else {
      if (type.equals(JoinType.RIGHTOUTER)
          || type.equals(JoinType.FULLOUTER)) {
        if (conf.getBoolVar(HiveConf.ConfVars.HIVEOUTERJOINSUPPORTSFILTERS)) {
          joinTree.getFilters().get(1).add(joinCond);
        } else {
          LOG.warn(ErrorMsg.OUTERJOIN_USES_FILTERS);
          joinTree.getFiltersForPushing().get(1).add(joinCond);
        }
      } else {
        joinTree.getFiltersForPushing().get(1).add(joinCond);
      }
    }

  }

  @SuppressWarnings("rawtypes")
  private void parseJoinCondition(QBJoinTree joinTree, ASTNode joinCond, List<String> leftSrc,
      Map<String, Operator> aliasToOpInfo)
      throws SemanticException {
    if (joinCond == null) {
      return;
    }
    JoinCond cond = joinTree.getJoinCond()[0];

    JoinType type = cond.getJoinType();
    parseJoinCondition(joinTree, joinCond, leftSrc, type, aliasToOpInfo);

    List<ArrayList<ASTNode>> filters = joinTree.getFilters();
    if (type == JoinType.LEFTOUTER || type == JoinType.FULLOUTER) {
      joinTree.addFilterMapping(cond.getLeft(), cond.getRight(), filters.get(0).size());
    }
    if (type == JoinType.RIGHTOUTER || type == JoinType.FULLOUTER) {
      joinTree.addFilterMapping(cond.getRight(), cond.getLeft(), filters.get(1).size());
    }
  }

  /**
   * Parse the join condition. If the condition is a join condition, throw an
   * error if it is not an equality. Otherwise, break it into left and right
   * expressions and store in the join tree. If the condition is a join filter,
   * add it to the filter list of join tree. The join condition can contains
   * conditions on both the left and tree trees and filters on either.
   * Currently, we only support equi-joins, so we throw an error if the
   * condition involves both subtrees and is not a equality. Also, we only
   * support AND i.e ORs are not supported currently as their semantics are not
   * very clear, may lead to data explosion and there is no usecase.
   *
   * @param joinTree
   *          jointree to be populated
   * @param joinCond
   *          join condition
   * @param leftSrc
   *          left sources
   * @throws SemanticException
   */
  @SuppressWarnings("rawtypes")
  private void parseJoinCondition(QBJoinTree joinTree, ASTNode joinCond,
      List<String> leftSrc, JoinType type,
      Map<String, Operator> aliasToOpInfo) throws SemanticException {
    if (joinCond == null) {
      return;
    }

    switch (joinCond.getToken().getType()) {
    case HiveParser.KW_OR:
      throw new SemanticException(ErrorMsg.INVALID_JOIN_CONDITION_3
          .getMsg(joinCond));

    case HiveParser.KW_AND:
      parseJoinCondition(joinTree, (ASTNode) joinCond.getChild(0), leftSrc, type, aliasToOpInfo);
      parseJoinCondition(joinTree, (ASTNode) joinCond.getChild(1), leftSrc, type, aliasToOpInfo);
      break;

    case HiveParser.EQUAL_NS:
    case HiveParser.EQUAL:
      ASTNode leftCondn = (ASTNode) joinCond.getChild(0);
      ArrayList<String> leftCondAl1 = new ArrayList<String>();
      ArrayList<String> leftCondAl2 = new ArrayList<String>();
      parseJoinCondPopulateAlias(joinTree, leftCondn, leftCondAl1, leftCondAl2,
          null, aliasToOpInfo);

      ASTNode rightCondn = (ASTNode) joinCond.getChild(1);
      ArrayList<String> rightCondAl1 = new ArrayList<String>();
      ArrayList<String> rightCondAl2 = new ArrayList<String>();
      parseJoinCondPopulateAlias(joinTree, rightCondn, rightCondAl1,
          rightCondAl2, null, aliasToOpInfo);

      // is it a filter or a join condition
      // if it is filter see if it can be pushed above the join
      // filter cannot be pushed if
      // * join is full outer or
      // * join is left outer and filter is on left alias or
      // * join is right outer and filter is on right alias
      if (((leftCondAl1.size() != 0) && (leftCondAl2.size() != 0))
          || ((rightCondAl1.size() != 0) && (rightCondAl2.size() != 0))) {
        throw new SemanticException(ErrorMsg.INVALID_JOIN_CONDITION_1
            .getMsg(joinCond));
      }

      applyEqualityPredicateToQBJoinTree(joinTree, type, leftSrc,
          joinCond, leftCondn, rightCondn,
          leftCondAl1, leftCondAl2,
          rightCondAl1, rightCondAl2);

      break;

    default:
      boolean isFunction = (joinCond.getType() == HiveParser.TOK_FUNCTION);

      // Create all children
      int childrenBegin = (isFunction ? 1 : 0);
      ArrayList<ArrayList<String>> leftAlias = new ArrayList<ArrayList<String>>(
          joinCond.getChildCount() - childrenBegin);
      ArrayList<ArrayList<String>> rightAlias = new ArrayList<ArrayList<String>>(
          joinCond.getChildCount() - childrenBegin);
      for (int ci = 0; ci < joinCond.getChildCount() - childrenBegin; ci++) {
        ArrayList<String> left = new ArrayList<String>();
        ArrayList<String> right = new ArrayList<String>();
        leftAlias.add(left);
        rightAlias.add(right);
      }

      for (int ci = childrenBegin; ci < joinCond.getChildCount(); ci++) {
        parseJoinCondPopulateAlias(joinTree, (ASTNode) joinCond.getChild(ci),
            leftAlias.get(ci - childrenBegin), rightAlias.get(ci
                - childrenBegin), null, aliasToOpInfo);
      }

      boolean leftAliasNull = true;
      for (ArrayList<String> left : leftAlias) {
        if (left.size() != 0) {
          leftAliasNull = false;
          break;
        }
      }

      boolean rightAliasNull = true;
      for (ArrayList<String> right : rightAlias) {
        if (right.size() != 0) {
          rightAliasNull = false;
          break;
        }
      }

      if (!leftAliasNull && !rightAliasNull) {
        throw new SemanticException(ErrorMsg.INVALID_JOIN_CONDITION_1
            .getMsg(joinCond));
      }

      if (!leftAliasNull) {
        if (type.equals(JoinType.LEFTOUTER)
            || type.equals(JoinType.FULLOUTER)) {
          if (conf.getBoolVar(HiveConf.ConfVars.HIVEOUTERJOINSUPPORTSFILTERS)) {
            joinTree.getFilters().get(0).add(joinCond);
          } else {
            LOG.warn(ErrorMsg.OUTERJOIN_USES_FILTERS);
            joinTree.getFiltersForPushing().get(0).add(joinCond);
          }
        } else {
          joinTree.getFiltersForPushing().get(0).add(joinCond);
        }
      } else {
        if (type.equals(JoinType.RIGHTOUTER)
            || type.equals(JoinType.FULLOUTER)) {
          if (conf.getBoolVar(HiveConf.ConfVars.HIVEOUTERJOINSUPPORTSFILTERS)) {
            joinTree.getFilters().get(1).add(joinCond);
          } else {
            LOG.warn(ErrorMsg.OUTERJOIN_USES_FILTERS);
            joinTree.getFiltersForPushing().get(1).add(joinCond);
          }
        } else {
          joinTree.getFiltersForPushing().get(1).add(joinCond);
        }
      }

      break;
    }
  }

  @SuppressWarnings("rawtypes")
  private void extractJoinCondsFromWhereClause(QBJoinTree joinTree, QB qb, String dest, ASTNode predicate,
      Map<String, Operator> aliasToOpInfo) throws SemanticException {

    switch (predicate.getType()) {
    case HiveParser.KW_AND:
      extractJoinCondsFromWhereClause(joinTree, qb, dest,
          (ASTNode) predicate.getChild(0), aliasToOpInfo);
      extractJoinCondsFromWhereClause(joinTree, qb, dest,
          (ASTNode) predicate.getChild(1), aliasToOpInfo);
      break;
    case HiveParser.EQUAL_NS:
    case HiveParser.EQUAL:

      ASTNode leftCondn = (ASTNode) predicate.getChild(0);
      ArrayList<String> leftCondAl1 = new ArrayList<String>();
      ArrayList<String> leftCondAl2 = new ArrayList<String>();
      try {
        parseJoinCondPopulateAlias(joinTree, leftCondn, leftCondAl1, leftCondAl2,
          null, aliasToOpInfo);
      } catch(SemanticException se) {
        // suppress here; if it is a real issue will get caught in where clause handling.
        return;
      }

      ASTNode rightCondn = (ASTNode) predicate.getChild(1);
      ArrayList<String> rightCondAl1 = new ArrayList<String>();
      ArrayList<String> rightCondAl2 = new ArrayList<String>();
      try {
        parseJoinCondPopulateAlias(joinTree, rightCondn, rightCondAl1,
            rightCondAl2, null, aliasToOpInfo);
      } catch(SemanticException se) {
        // suppress here; if it is a real issue will get caught in where clause handling.
        return;
      }

      if (((leftCondAl1.size() != 0) && (leftCondAl2.size() != 0))
          || ((rightCondAl1.size() != 0) && (rightCondAl2.size() != 0))) {
        // this is not a join condition.
        return;
      }

      if (((leftCondAl1.size() == 0) && (leftCondAl2.size() == 0))
          || ((rightCondAl1.size() == 0) && (rightCondAl2.size() == 0))) {
        // this is not a join condition. Will get handled by predicate pushdown.
        return;
      }

      List<String> leftSrc = new ArrayList<String>();
      JoinCond cond = joinTree.getJoinCond()[0];
      JoinType type = cond.getJoinType();
      applyEqualityPredicateToQBJoinTree(joinTree, type, leftSrc,
          predicate, leftCondn, rightCondn,
          leftCondAl1, leftCondAl2,
          rightCondAl1, rightCondAl2);
      if (leftSrc.size() == 1) {
        joinTree.setLeftAlias(leftSrc.get(0));
      }

      // todo: hold onto this predicate, so that we don't add it to the Filter Operator.

      break;
    default:
      return;
    }
  }

  @SuppressWarnings("nls")
  public <T extends OperatorDesc> Operator<T> putOpInsertMap(Operator<T> op,
      RowResolver rr) {
    OpParseContext ctx = new OpParseContext(rr);
    opParseCtx.put(op, ctx);
    op.augmentPlan();
    return op;
  }

  @SuppressWarnings("nls")
  private Operator genHavingPlan(String dest, QB qb, Operator input,
      Map<String, Operator> aliasToOpInfo)
      throws SemanticException {

    ASTNode havingExpr = qb.getParseInfo().getHavingForClause(dest);

    OpParseContext inputCtx = opParseCtx.get(input);
    RowResolver inputRR = inputCtx.getRowResolver();
    Map<ASTNode, String> exprToColumnAlias = qb.getParseInfo().getAllExprToColumnAlias();
    for (ASTNode astNode : exprToColumnAlias.keySet()) {
      if (inputRR.getExpression(astNode) != null) {
        inputRR.put("", exprToColumnAlias.get(astNode), inputRR.getExpression(astNode));
      }
    }
    ASTNode condn = (ASTNode) havingExpr.getChild(0);

    /*
     * Now a having clause can contain a SubQuery predicate;
     * so we invoke genFilterPlan to handle SubQuery algebraic transformation,
     * just as is done for SubQuery predicates appearing in the Where Clause.
     */
    Operator output = genFilterPlan(condn, qb, input, aliasToOpInfo, true);
    output = putOpInsertMap(output, inputRR);
    return output;
  }

  private Operator genPlanForSubQueryPredicate(
      QB qbSQ,
      ISubQueryJoinInfo subQueryPredicate) throws SemanticException {
    qbSQ.setSubQueryDef(subQueryPredicate.getSubQuery());
    Phase1Ctx ctx_1 = initPhase1Ctx();
    doPhase1(subQueryPredicate.getSubQueryAST(), qbSQ, ctx_1);
    getMetaData(qbSQ);
    Operator op = genPlan(qbSQ);
    return op;
  }

  @SuppressWarnings("nls")
  private Operator genFilterPlan(ASTNode searchCond, QB qb, Operator input,
      Map<String, Operator> aliasToOpInfo,
      boolean forHavingClause)
      throws SemanticException {

    OpParseContext inputCtx = opParseCtx.get(input);
    RowResolver inputRR = inputCtx.getRowResolver();

    /*
     * Handling of SubQuery Expressions:
     * if "Where clause contains no SubQuery expressions" then
     *   -->[true] ===CONTINUE_FILTER_PROCESSING===
     * else
     *   -->[false] "extract SubQuery expressions\n from Where clause"
     *   if "this is a nested SubQuery or \nthere are more than 1 SubQuery expressions" then
     *     -->[yes] "throw Unsupported Error"
     *   else
     *     --> "Rewrite Search condition to \nremove SubQuery predicate"
     *      --> "build QBSubQuery"
     *        --> "extract correlated predicates \nfrom Where Clause"
     *        --> "add correlated Items to \nSelect List and Group By"
     *        --> "construct Join Predicate \nfrom correlation predicates"
     *     --> "Generate Plan for\n modified SubQuery"
     *     --> "Build the Join Condition\n for Parent Query to SubQuery join"
     *     --> "Build the QBJoinTree from the Join condition"
     *     --> "Update Parent Query Filter\n with any Post Join conditions"
     *     --> ===CONTINUE_FILTER_PROCESSING===
     *   endif
     * endif
     *
     * Support for Sub Queries in Having Clause:
     * - By and large this works the same way as SubQueries in the Where Clause.
     * - The one addum is the handling of aggregation expressions from the Outer Query
     *   appearing in correlation clauses.
     *   - So such correlating predicates are allowed:
     *        min(OuterQuert.x) = SubQuery.y
     *   - this requires special handling when converting to joins. See QBSubQuery.rewrite
     *     method method for detailed comments.
     */
    List<ASTNode> subQueriesInOriginalTree = SubQueryUtils.findSubQueries(searchCond);

    if ( subQueriesInOriginalTree.size() > 0 ) {

      /*
       * Restriction.9.m :: disallow nested SubQuery expressions.
       */
      if (qb.getSubQueryPredicateDef() != null  ) {
        throw new SemanticException(ErrorMsg.UNSUPPORTED_SUBQUERY_EXPRESSION.getMsg(
            subQueriesInOriginalTree.get(0), "Nested SubQuery expressions are not supported."));
      }

      /*
       * Restriction.8.m :: We allow only 1 SubQuery expression per Query.
       */
      if (subQueriesInOriginalTree.size() > 1 ) {

        throw new SemanticException(ErrorMsg.UNSUPPORTED_SUBQUERY_EXPRESSION.getMsg(
            subQueriesInOriginalTree.get(1), "Only 1 SubQuery expression is supported."));
      }

      /*
       * Clone the Search AST; apply all rewrites on the clone.
       */
      ASTNode clonedSearchCond = (ASTNode) ParseDriver.adaptor.dupTree(searchCond);
      List<ASTNode> subQueries = SubQueryUtils.findSubQueries(clonedSearchCond);

      for(int i=0; i < subQueries.size(); i++) {
        ASTNode subQueryAST = subQueries.get(i);
        ASTNode originalSubQueryAST = subQueriesInOriginalTree.get(i);

        int sqIdx = qb.incrNumSubQueryPredicates();
        clonedSearchCond = SubQueryUtils.rewriteParentQueryWhere(clonedSearchCond, subQueryAST);

        QBSubQuery subQuery = SubQueryUtils.buildSubQuery(qb.getId(),
            sqIdx, subQueryAST, originalSubQueryAST, ctx);

        String havingInputAlias = null;

        if ( forHavingClause ) {
        	havingInputAlias = "gby_sq" + sqIdx;
        	aliasToOpInfo.put(havingInputAlias, input);
        }

        subQuery.validateAndRewriteAST(inputRR, forHavingClause, havingInputAlias, aliasToOpInfo.keySet());

        QB qbSQ = new QB(subQuery.getOuterQueryId(), subQuery.getAlias(), true);
        Operator sqPlanTopOp = genPlanForSubQueryPredicate(qbSQ, subQuery);
        aliasToOpInfo.put(subQuery.getAlias(), sqPlanTopOp);
        RowResolver sqRR = opParseCtx.get(sqPlanTopOp).getRowResolver();

        /*
         * Check.5.h :: For In and Not In the SubQuery must implicitly or
         * explicitly only contain one select item.
         */
        if ( subQuery.getOperator().getType() != SubQueryType.EXISTS &&
            subQuery.getOperator().getType() != SubQueryType.NOT_EXISTS &&
            sqRR.getColumnInfos().size() -
               subQuery.getNumOfCorrelationExprsAddedToSQSelect() > 1 ) {
          throw new SemanticException(ErrorMsg.INVALID_SUBQUERY_EXPRESSION.getMsg(
              subQueryAST, "SubQuery can contain only 1 item in Select List."));
        }

        /*
         * If this is a Not In SubQuery Predicate then Join in the Null Check SubQuery.
         * See QBSubQuery.NotInCheck for details on why and how this is constructed.
         */
        if ( subQuery.getNotInCheck() != null ) {
          QBSubQuery.NotInCheck notInCheck = subQuery.getNotInCheck();
          notInCheck.setSQRR(sqRR);
          QB qbSQ_nic = new QB(subQuery.getOuterQueryId(), notInCheck.getAlias(), true);
          Operator sqnicPlanTopOp = genPlanForSubQueryPredicate(qbSQ_nic, notInCheck);
          aliasToOpInfo.put(notInCheck.getAlias(), sqnicPlanTopOp);
          QBJoinTree joinTree_nic = genSQJoinTree(qb, notInCheck,
              input,
              aliasToOpInfo);
          pushJoinFilters(qb, joinTree_nic, aliasToOpInfo, false);
          input = genJoinOperator(qbSQ_nic, joinTree_nic, aliasToOpInfo, input);
          inputRR = opParseCtx.get(input).getRowResolver();
          if ( forHavingClause ) {
            aliasToOpInfo.put(havingInputAlias, input);
          }
        }

        /*
         * Gen Join between outer Operator and SQ op
         */
        subQuery.buildJoinCondition(inputRR, sqRR, forHavingClause, havingInputAlias);
        QBJoinTree joinTree = genSQJoinTree(qb, subQuery,
            input,
            aliasToOpInfo);
        /*
         * push filters only for this QBJoinTree. Child QBJoinTrees have already been handled.
         */
        pushJoinFilters(qb, joinTree, aliasToOpInfo, false);
        input = genJoinOperator(qbSQ, joinTree, aliasToOpInfo, input);
        searchCond = subQuery.updateOuterQueryFilter(clonedSearchCond);
      }
    }

    return genFilterPlan(qb, searchCond, input);
  }

  /**
   * create a filter plan. The condition and the inputs are specified.
   *
   * @param qb
   *          current query block
   * @param condn
   *          The condition to be resolved
   * @param input
   *          the input operator
   */
  @SuppressWarnings("nls")
  private Operator genFilterPlan(QB qb, ASTNode condn, Operator input)
      throws SemanticException {

    OpParseContext inputCtx = opParseCtx.get(input);
    RowResolver inputRR = inputCtx.getRowResolver();
    Operator output = putOpInsertMap(OperatorFactory.getAndMakeChild(
        new FilterDesc(genExprNodeDesc(condn, inputRR), false), new RowSchema(
            inputRR.getColumnInfos()), input), inputRR);

    if (LOG.isDebugEnabled()) {
      LOG.debug("Created Filter Plan for " + qb.getId() + " row schema: "
          + inputRR.toString());
    }
    return output;
  }

  @SuppressWarnings("nls")
  private Integer genColListRegex(String colRegex, String tabAlias,
      ASTNode sel, ArrayList<ExprNodeDesc> col_list,
      RowResolver input, Integer pos, RowResolver output, List<String> aliases, boolean subQuery)
      throws SemanticException {

    // The table alias should exist
    if (tabAlias != null && !input.hasTableAlias(tabAlias)) {
      throw new SemanticException(ErrorMsg.INVALID_TABLE_ALIAS.getMsg(sel));
    }

    // TODO: Have to put in the support for AS clause
    Pattern regex = null;
    try {
      regex = Pattern.compile(colRegex, Pattern.CASE_INSENSITIVE);
    } catch (PatternSyntaxException e) {
      throw new SemanticException(ErrorMsg.INVALID_COLUMN.getMsg(sel, e
          .getMessage()));
    }

    StringBuilder replacementText = new StringBuilder();
    int matched = 0;
    // add empty string to the list of aliases. Some operators (ex. GroupBy) add
    // ColumnInfos for table alias "".
    if (!aliases.contains("")) {
      aliases.add("");
    }
    /*
     * track the input ColumnInfos that are added to the output.
     * if a columnInfo has multiple mappings; then add the column only once,
     * but carry the mappings forward.
     */
    Map<ColumnInfo, ColumnInfo> inputColsProcessed = new HashMap<ColumnInfo, ColumnInfo>();
    // For expr "*", aliases should be iterated in the order they are specified
    // in the query.
    for (String alias : aliases) {
      HashMap<String, ColumnInfo> fMap = input.getFieldMap(alias);
      if (fMap == null) {
        continue;
      }
      // For the tab.* case, add all the columns to the fieldList
      // from the input schema
      for (Map.Entry<String, ColumnInfo> entry : fMap.entrySet()) {
        ColumnInfo colInfo = entry.getValue();
        String name = colInfo.getInternalName();
        String[] tmp = input.reverseLookup(name);

        // Skip the colinfos which are not for this particular alias
        if (tabAlias != null && !tmp[0].equalsIgnoreCase(tabAlias)) {
          continue;
        }

        if (colInfo.getIsVirtualCol() && colInfo.isHiddenVirtualCol()) {
          continue;
        }

        // Not matching the regex?
        if (!regex.matcher(tmp[1]).matches()) {
          continue;
        }

        if (subQuery) {
          output.checkColumn(tmp[0], tmp[1]);
        }
        ColumnInfo oColInfo = inputColsProcessed.get(colInfo);
        if (oColInfo == null) {
          ExprNodeColumnDesc expr = new ExprNodeColumnDesc(colInfo.getType(),
              name, colInfo.getTabAlias(), colInfo.getIsVirtualCol(),
              colInfo.isSkewedCol());
          col_list.add(expr);
          oColInfo = new ColumnInfo(getColumnInternalName(pos),
              colInfo.getType(), colInfo.getTabAlias(),
              colInfo.getIsVirtualCol(), colInfo.isHiddenVirtualCol());
          inputColsProcessed.put(colInfo, oColInfo);
        }
        output.put(tmp[0], tmp[1], oColInfo);
        pos = Integer.valueOf(pos.intValue() + 1);
        matched++;

        if (unparseTranslator.isEnabled()) {
          if (replacementText.length() > 0) {
            replacementText.append(", ");
          }
          replacementText.append(HiveUtils.unparseIdentifier(tmp[0], conf));
          replacementText.append(".");
          replacementText.append(HiveUtils.unparseIdentifier(tmp[1], conf));
        }
      }
    }
    if (matched == 0) {
      throw new SemanticException(ErrorMsg.INVALID_COLUMN.getMsg(sel));
    }

    if (unparseTranslator.isEnabled()) {
      unparseTranslator.addTranslation(sel, replacementText.toString());
    }
    return pos;
  }

  public static String getColumnInternalName(int pos) {
    return HiveConf.getColumnInternalName(pos);
  }

  private String getScriptProgName(String cmd) {
    int end = cmd.indexOf(" ");
    return (end == -1) ? cmd : cmd.substring(0, end);
  }

  private String getScriptArgs(String cmd) {
    int end = cmd.indexOf(" ");
    return (end == -1) ? "" : cmd.substring(end, cmd.length());
  }

  private static int getPositionFromInternalName(String internalName) {
    return HiveConf.getPositionFromInternalName(internalName);
  }

  private String fetchFilesNotInLocalFilesystem(String cmd) {
    SessionState ss = SessionState.get();
    String progName = getScriptProgName(cmd);

    if (SessionState.canDownloadResource(progName)) {
      String filePath = ss.add_resource(ResourceType.FILE, progName, true);
      if (filePath == null) {
        throw new RuntimeException("Could not download the resource: " + progName);
      }
      Path p = new Path(filePath);
      String fileName = p.getName();
      String scriptArgs = getScriptArgs(cmd);
      String finalCmd = fileName + scriptArgs;
      return finalCmd;
    }

    return cmd;
  }

  private TableDesc getTableDescFromSerDe(ASTNode child, String cols,
      String colTypes, boolean defaultCols) throws SemanticException {
    if (child.getType() == HiveParser.TOK_SERDENAME) {
      String serdeName = unescapeSQLString(child.getChild(0).getText());
      Class<? extends Deserializer> serdeClass = null;

      try {
        serdeClass = (Class<? extends Deserializer>) Class.forName(serdeName,
            true, JavaUtils.getClassLoader());
      } catch (ClassNotFoundException e) {
        throw new SemanticException(e);
      }

      TableDesc tblDesc = PlanUtils.getTableDesc(serdeClass, Integer
          .toString(Utilities.tabCode), cols, colTypes, defaultCols);
      // copy all the properties
      if (child.getChildCount() == 2) {
        ASTNode prop = (ASTNode) ((ASTNode) child.getChild(1)).getChild(0);
        for (int propChild = 0; propChild < prop.getChildCount(); propChild++) {
          String key = unescapeSQLString(prop.getChild(propChild).getChild(0)
              .getText());
          String value = unescapeSQLString(prop.getChild(propChild).getChild(1)
              .getText());
          tblDesc.getProperties().setProperty(key, value);
        }
      }
      return tblDesc;
    } else if (child.getType() == HiveParser.TOK_SERDEPROPS) {
      TableDesc tblDesc = PlanUtils.getDefaultTableDesc(Integer
          .toString(Utilities.ctrlaCode), cols, colTypes, defaultCols);
      int numChildRowFormat = child.getChildCount();
      for (int numC = 0; numC < numChildRowFormat; numC++) {
        ASTNode rowChild = (ASTNode) child.getChild(numC);
        switch (rowChild.getToken().getType()) {
        case HiveParser.TOK_TABLEROWFORMATFIELD:
          String fieldDelim = unescapeSQLString(rowChild.getChild(0).getText());
          tblDesc.getProperties()
              .setProperty(serdeConstants.FIELD_DELIM, fieldDelim);
          tblDesc.getProperties().setProperty(serdeConstants.SERIALIZATION_FORMAT,
              fieldDelim);

          if (rowChild.getChildCount() >= 2) {
            String fieldEscape = unescapeSQLString(rowChild.getChild(1)
                .getText());
            tblDesc.getProperties().setProperty(serdeConstants.ESCAPE_CHAR,
                fieldEscape);
          }
          break;
        case HiveParser.TOK_TABLEROWFORMATCOLLITEMS:
          tblDesc.getProperties().setProperty(serdeConstants.COLLECTION_DELIM,
              unescapeSQLString(rowChild.getChild(0).getText()));
          break;
        case HiveParser.TOK_TABLEROWFORMATMAPKEYS:
          tblDesc.getProperties().setProperty(serdeConstants.MAPKEY_DELIM,
              unescapeSQLString(rowChild.getChild(0).getText()));
          break;
        case HiveParser.TOK_TABLEROWFORMATLINES:
          String lineDelim = unescapeSQLString(rowChild.getChild(0).getText());
          tblDesc.getProperties().setProperty(serdeConstants.LINE_DELIM, lineDelim);
          if (!lineDelim.equals("\n") && !lineDelim.equals("10")) {
            throw new SemanticException(generateErrorMessage(rowChild,
                ErrorMsg.LINES_TERMINATED_BY_NON_NEWLINE.getMsg()));
          }
        case HiveParser.TOK_TABLEROWFORMATNULL:
          String nullFormat = unescapeSQLString(rowChild.getChild(0).getText());
          tblDesc.getProperties().setProperty(serdeConstants.SERIALIZATION_NULL_FORMAT,
              nullFormat);
          break;
        default:
          assert false;
        }
      }

      return tblDesc;
    }

    // should never come here
    return null;
  }

  private void failIfColAliasExists(Set<String> nameSet, String name)
      throws SemanticException {
    if (nameSet.contains(name)) {
      throw new SemanticException(ErrorMsg.COLUMN_ALIAS_ALREADY_EXISTS
          .getMsg(name));
    }
    nameSet.add(name);
  }

  @SuppressWarnings("nls")
  private Operator genScriptPlan(ASTNode trfm, QB qb, Operator input)
      throws SemanticException {
    // If there is no "AS" clause, the output schema will be "key,value"
    ArrayList<ColumnInfo> outputCols = new ArrayList<ColumnInfo>();
    int inputSerDeNum = 1, inputRecordWriterNum = 2;
    int outputSerDeNum = 4, outputRecordReaderNum = 5;
    int outputColsNum = 6;
    boolean outputColNames = false, outputColSchemas = false;
    int execPos = 3;
    boolean defaultOutputCols = false;

    // Go over all the children
    if (trfm.getChildCount() > outputColsNum) {
      ASTNode outCols = (ASTNode) trfm.getChild(outputColsNum);
      if (outCols.getType() == HiveParser.TOK_ALIASLIST) {
        outputColNames = true;
      } else if (outCols.getType() == HiveParser.TOK_TABCOLLIST) {
        outputColSchemas = true;
      }
    }

    // If column type is not specified, use a string
    if (!outputColNames && !outputColSchemas) {
      String intName = getColumnInternalName(0);
      ColumnInfo colInfo = new ColumnInfo(intName,
          TypeInfoFactory.stringTypeInfo, null, false);
      colInfo.setAlias("key");
      outputCols.add(colInfo);
      intName = getColumnInternalName(1);
      colInfo = new ColumnInfo(intName, TypeInfoFactory.stringTypeInfo, null,
          false);
      colInfo.setAlias("value");
      outputCols.add(colInfo);
      defaultOutputCols = true;
    } else {
      ASTNode collist = (ASTNode) trfm.getChild(outputColsNum);
      int ccount = collist.getChildCount();

      Set<String> colAliasNamesDuplicateCheck = new HashSet<String>();
      if (outputColNames) {
        for (int i = 0; i < ccount; ++i) {
          String colAlias = unescapeIdentifier(((ASTNode) collist.getChild(i))
              .getText());
          failIfColAliasExists(colAliasNamesDuplicateCheck, colAlias);
          String intName = getColumnInternalName(i);
          ColumnInfo colInfo = new ColumnInfo(intName,
              TypeInfoFactory.stringTypeInfo, null, false);
          colInfo.setAlias(colAlias);
          outputCols.add(colInfo);
        }
      } else {
        for (int i = 0; i < ccount; ++i) {
          ASTNode child = (ASTNode) collist.getChild(i);
          assert child.getType() == HiveParser.TOK_TABCOL;
          String colAlias = unescapeIdentifier(((ASTNode) child.getChild(0))
              .getText());
          failIfColAliasExists(colAliasNamesDuplicateCheck, colAlias);
          String intName = getColumnInternalName(i);
          ColumnInfo colInfo = new ColumnInfo(intName, TypeInfoUtils
              .getTypeInfoFromTypeString(getTypeStringFromAST((ASTNode) child
                  .getChild(1))), null, false);
          colInfo.setAlias(colAlias);
          outputCols.add(colInfo);
        }
      }
    }

    RowResolver out_rwsch = new RowResolver();
    StringBuilder columns = new StringBuilder();
    StringBuilder columnTypes = new StringBuilder();

    for (int i = 0; i < outputCols.size(); ++i) {
      if (i != 0) {
        columns.append(",");
        columnTypes.append(",");
      }

      columns.append(outputCols.get(i).getInternalName());
      columnTypes.append(outputCols.get(i).getType().getTypeName());

      out_rwsch.put(qb.getParseInfo().getAlias(), outputCols.get(i).getAlias(),
          outputCols.get(i));
    }

    StringBuilder inpColumns = new StringBuilder();
    StringBuilder inpColumnTypes = new StringBuilder();
    ArrayList<ColumnInfo> inputSchema = opParseCtx.get(input).getRowResolver()
        .getColumnInfos();
    for (int i = 0; i < inputSchema.size(); ++i) {
      if (i != 0) {
        inpColumns.append(",");
        inpColumnTypes.append(",");
      }

      inpColumns.append(inputSchema.get(i).getInternalName());
      inpColumnTypes.append(inputSchema.get(i).getType().getTypeName());
    }

    TableDesc outInfo;
    TableDesc errInfo;
    TableDesc inInfo;
    String defaultSerdeName = conf.getVar(HiveConf.ConfVars.HIVESCRIPTSERDE);
    Class<? extends Deserializer> serde;

    try {
      serde = (Class<? extends Deserializer>) Class.forName(defaultSerdeName,
          true, JavaUtils.getClassLoader());
    } catch (ClassNotFoundException e) {
      throw new SemanticException(e);
    }

    int fieldSeparator = Utilities.tabCode;
    if (HiveConf.getBoolVar(conf, HiveConf.ConfVars.HIVESCRIPTESCAPE)) {
      fieldSeparator = Utilities.ctrlaCode;
    }

    // Input and Output Serdes
    if (trfm.getChild(inputSerDeNum).getChildCount() > 0) {
      inInfo = getTableDescFromSerDe((ASTNode) (((ASTNode) trfm
          .getChild(inputSerDeNum))).getChild(0), inpColumns.toString(),
          inpColumnTypes.toString(), false);
    } else {
      inInfo = PlanUtils.getTableDesc(serde, Integer
          .toString(fieldSeparator), inpColumns.toString(), inpColumnTypes
          .toString(), false, true);
    }

    if (trfm.getChild(outputSerDeNum).getChildCount() > 0) {
      outInfo = getTableDescFromSerDe((ASTNode) (((ASTNode) trfm
          .getChild(outputSerDeNum))).getChild(0), columns.toString(),
          columnTypes.toString(), false);
      // This is for backward compatibility. If the user did not specify the
      // output column list, we assume that there are 2 columns: key and value.
      // However, if the script outputs: col1, col2, col3 seperated by TAB, the
      // requirement is: key is col and value is (col2 TAB col3)
    } else {
      outInfo = PlanUtils.getTableDesc(serde, Integer
          .toString(fieldSeparator), columns.toString(), columnTypes
          .toString(), defaultOutputCols);
    }

    // Error stream always uses the default serde with a single column
    errInfo = PlanUtils.getTableDesc(serde, Integer.toString(Utilities.tabCode), "KEY");

    // Output record readers
    Class<? extends RecordReader> outRecordReader = getRecordReader((ASTNode) trfm
        .getChild(outputRecordReaderNum));
    Class<? extends RecordWriter> inRecordWriter = getRecordWriter((ASTNode) trfm
        .getChild(inputRecordWriterNum));
    Class<? extends RecordReader> errRecordReader = getDefaultRecordReader();

    Operator output = putOpInsertMap(OperatorFactory.getAndMakeChild(
        new ScriptDesc(
            fetchFilesNotInLocalFilesystem(stripQuotes(trfm.getChild(execPos).getText())),
            inInfo, inRecordWriter, outInfo, outRecordReader, errRecordReader, errInfo),
        new RowSchema(out_rwsch.getColumnInfos()), input), out_rwsch);

    return output;
  }

  private Class<? extends RecordReader> getRecordReader(ASTNode node)
      throws SemanticException {
    String name;

    if (node.getChildCount() == 0) {
      name = conf.getVar(HiveConf.ConfVars.HIVESCRIPTRECORDREADER);
    } else {
      name = unescapeSQLString(node.getChild(0).getText());
    }

    try {
      return (Class<? extends RecordReader>) Class.forName(name, true,
          JavaUtils.getClassLoader());
    } catch (ClassNotFoundException e) {
      throw new SemanticException(e);
    }
  }

  private Class<? extends RecordReader> getDefaultRecordReader()
      throws SemanticException {
    String name;

    name = conf.getVar(HiveConf.ConfVars.HIVESCRIPTRECORDREADER);

    try {
      return (Class<? extends RecordReader>) Class.forName(name, true,
          JavaUtils.getClassLoader());
    } catch (ClassNotFoundException e) {
      throw new SemanticException(e);
    }
  }

  private Class<? extends RecordWriter> getRecordWriter(ASTNode node)
      throws SemanticException {
    String name;

    if (node.getChildCount() == 0) {
      name = conf.getVar(HiveConf.ConfVars.HIVESCRIPTRECORDWRITER);
    } else {
      name = unescapeSQLString(node.getChild(0).getText());
    }

    try {
      return (Class<? extends RecordWriter>) Class.forName(name, true,
          JavaUtils.getClassLoader());
    } catch (ClassNotFoundException e) {
      throw new SemanticException(e);
    }
  }

  private List<Integer> getGroupingSetsForRollup(int size) {
    List<Integer> groupingSetKeys = new ArrayList<Integer>();
    for (int i = 0; i <= size; i++) {
      groupingSetKeys.add((1 << i) - 1);
    }
    return groupingSetKeys;
  }

  private List<Integer> getGroupingSetsForCube(int size) {
    int count = 1 << size;
    List<Integer> results = new ArrayList<Integer>(count);
    for (int i = 0; i < count; ++i) {
      results.add(i);
    }
    return results;
  }

  // This function returns the grouping sets along with the grouping expressions
  // Even if rollups and cubes are present in the query, they are converted to
  // grouping sets at this point
  private ObjectPair<List<ASTNode>, List<Integer>> getGroupByGroupingSetsForClause(
      QBParseInfo parseInfo, String dest) throws SemanticException {
    List<Integer> groupingSets = new ArrayList<Integer>();
    List<ASTNode> groupByExprs = getGroupByForClause(parseInfo, dest);
    if (parseInfo.getDestRollups().contains(dest)) {
      groupingSets = getGroupingSetsForRollup(groupByExprs.size());
    } else if (parseInfo.getDestCubes().contains(dest)) {
      groupingSets = getGroupingSetsForCube(groupByExprs.size());
    } else if (parseInfo.getDestGroupingSets().contains(dest)) {
      groupingSets = getGroupingSets(groupByExprs, parseInfo, dest);
    }

    return new ObjectPair<List<ASTNode>, List<Integer>>(groupByExprs, groupingSets);
  }

  private List<Integer> getGroupingSets(List<ASTNode> groupByExpr, QBParseInfo parseInfo,
      String dest) throws SemanticException {
    Map<String, Integer> exprPos = new HashMap<String, Integer>();
    for (int i = 0; i < groupByExpr.size(); ++i) {
      ASTNode node = groupByExpr.get(i);
      exprPos.put(node.toStringTree(), i);
    }

    ASTNode root = parseInfo.getGroupByForClause(dest);
    List<Integer> result = new ArrayList<Integer>(root == null ? 0 : root.getChildCount());
    if (root != null) {
      for (int i = 0; i < root.getChildCount(); ++i) {
        ASTNode child = (ASTNode) root.getChild(i);
        if (child.getType() != HiveParser.TOK_GROUPING_SETS_EXPRESSION) {
          continue;
        }
        int bitmap = 0;
        for (int j = 0; j < child.getChildCount(); ++j) {
          String treeAsString = child.getChild(j).toStringTree();
          Integer pos = exprPos.get(treeAsString);
          if (pos == null) {
            throw new SemanticException(
                generateErrorMessage((ASTNode) child.getChild(j),
                    ErrorMsg.HIVE_GROUPING_SETS_EXPR_NOT_IN_GROUPBY.getErrorCodedMsg()));
          }
          bitmap = setBit(bitmap, pos);
        }
        result.add(bitmap);
      }
    }
    if (checkForNoAggr(result)) {
      throw new SemanticException(
          ErrorMsg.HIVE_GROUPING_SETS_AGGR_NOFUNC.getMsg());
    }
    return result;
  }

  private boolean checkForNoAggr(List<Integer> bitmaps) {
    boolean ret = true;
    for (int mask : bitmaps) {
      ret &= mask == 0;
    }
    return ret;
  }

  private int setBit(int bitmap, int bitIdx) {
    return bitmap | (1 << bitIdx);
  }

  /**
   * This function is a wrapper of parseInfo.getGroupByForClause which
   * automatically translates SELECT DISTINCT a,b,c to SELECT a,b,c GROUP BY
   * a,b,c.
   */
  static List<ASTNode> getGroupByForClause(QBParseInfo parseInfo, String dest) {
    if (parseInfo.getSelForClause(dest).getToken().getType() == HiveParser.TOK_SELECTDI) {
      ASTNode selectExprs = parseInfo.getSelForClause(dest);
      List<ASTNode> result = new ArrayList<ASTNode>(selectExprs == null ? 0
          : selectExprs.getChildCount());
      if (selectExprs != null) {
        HashMap<String, ASTNode> windowingExprs = parseInfo.getWindowingExprsForClause(dest);

        for (int i = 0; i < selectExprs.getChildCount(); ++i) {
          if (((ASTNode) selectExprs.getChild(i)).getToken().getType() == HiveParser.TOK_HINTLIST) {
            continue;
          }
          // table.column AS alias
          ASTNode grpbyExpr = (ASTNode) selectExprs.getChild(i).getChild(0);
          /*
           * If this is handled by Windowing then ignore it.
           */
          if (windowingExprs != null && windowingExprs.containsKey(grpbyExpr.toStringTree())) {
            continue;
          }
          result.add(grpbyExpr);
        }
      }
      return result;
    } else {
      ASTNode grpByExprs = parseInfo.getGroupByForClause(dest);
      List<ASTNode> result = new ArrayList<ASTNode>(grpByExprs == null ? 0
          : grpByExprs.getChildCount());
      if (grpByExprs != null) {
        for (int i = 0; i < grpByExprs.getChildCount(); ++i) {
          ASTNode grpbyExpr = (ASTNode) grpByExprs.getChild(i);
          if (grpbyExpr.getType() != HiveParser.TOK_GROUPING_SETS_EXPRESSION) {
            result.add(grpbyExpr);
          }
        }
      }
      return result;
    }
  }

  private static String[] getColAlias(ASTNode selExpr, String defaultName,
      RowResolver inputRR, boolean includeFuncName, int colNum) {
    String colAlias = null;
    String tabAlias = null;
    String[] colRef = new String[2];

    //for queries with a windowing expressions, the selexpr may have a third child
    if (selExpr.getChildCount() == 2 ||
        (selExpr.getChildCount() == 3 &&
        selExpr.getChild(2).getType() == HiveParser.TOK_WINDOWSPEC)) {
      // return zz for "xx + yy AS zz"
      colAlias = unescapeIdentifier(selExpr.getChild(1).getText());
      colRef[0] = tabAlias;
      colRef[1] = colAlias;
      return colRef;
    }

    ASTNode root = (ASTNode) selExpr.getChild(0);
    if (root.getType() == HiveParser.TOK_TABLE_OR_COL) {
      colAlias =
          BaseSemanticAnalyzer.unescapeIdentifier(root.getChild(0).getText());
      colRef[0] = tabAlias;
      colRef[1] = colAlias;
      return colRef;
    }

    if (root.getType() == HiveParser.DOT) {
      ASTNode tab = (ASTNode) root.getChild(0);
      if (tab.getType() == HiveParser.TOK_TABLE_OR_COL) {
        String t = unescapeIdentifier(tab.getChild(0).getText());
        if (inputRR.hasTableAlias(t)) {
          tabAlias = t;
        }
      }

      // Return zz for "xx.zz" and "xx.yy.zz"
      ASTNode col = (ASTNode) root.getChild(1);
      if (col.getType() == HiveParser.Identifier) {
        colAlias = unescapeIdentifier(col.getText());
      }
    }

    // if specified generate alias using func name
    if (includeFuncName && (root.getType() == HiveParser.TOK_FUNCTION)) {

      String expr_flattened = root.toStringTree();

      // remove all TOK tokens
      String expr_no_tok = expr_flattened.replaceAll("TOK_\\S+", "");

      // remove all non alphanumeric letters, replace whitespace spans with underscore
      String expr_formatted = expr_no_tok.replaceAll("\\W", " ").trim().replaceAll("\\s+", "_");

      // limit length to 20 chars
      if (expr_formatted.length() > AUTOGEN_COLALIAS_PRFX_MAXLENGTH) {
        expr_formatted = expr_formatted.substring(0, AUTOGEN_COLALIAS_PRFX_MAXLENGTH);
      }

      // append colnum to make it unique
      colAlias = expr_formatted.concat("_" + colNum);
    }

    if (colAlias == null) {
      // Return defaultName if selExpr is not a simple xx.yy.zz
      colAlias = defaultName + colNum;
    }

    colRef[0] = tabAlias;
    colRef[1] = colAlias;
    return colRef;
  }

  /**
   * Returns whether the pattern is a regex expression (instead of a normal
   * string). Normal string is a string with all alphabets/digits and "_".
   */
  private static boolean isRegex(String pattern, HiveConf conf) {
    String qIdSupport = HiveConf.getVar(conf, HiveConf.ConfVars.HIVE_QUOTEDID_SUPPORT);
    if ( "column".equals(qIdSupport)) {
      return false;
    }
    for (int i = 0; i < pattern.length(); i++) {
      if (!Character.isLetterOrDigit(pattern.charAt(i))
          && pattern.charAt(i) != '_') {
        return true;
      }
    }
    return false;
  }


  private Operator<?> genSelectPlan(String dest, QB qb, Operator<?> input)
      throws SemanticException {
    ASTNode selExprList = qb.getParseInfo().getSelForClause(dest);

    Operator<?> op = genSelectPlan(selExprList, qb, input, false);

    if (LOG.isDebugEnabled()) {
      LOG.debug("Created Select Plan for clause: " + dest);
    }

    return op;
  }

  @SuppressWarnings("nls")
  private Operator<?> genSelectPlan(ASTNode selExprList, QB qb,
      Operator<?> input, boolean outerLV) throws SemanticException {

    if (LOG.isDebugEnabled()) {
      LOG.debug("tree: " + selExprList.toStringTree());
    }

    ArrayList<ExprNodeDesc> col_list = new ArrayList<ExprNodeDesc>();
    RowResolver out_rwsch = new RowResolver();
    ASTNode trfm = null;
    Integer pos = Integer.valueOf(0);
    RowResolver inputRR = opParseCtx.get(input).getRowResolver();
    // SELECT * or SELECT TRANSFORM(*)
    boolean selectStar = false;
    int posn = 0;
    boolean hintPresent = (selExprList.getChild(0).getType() == HiveParser.TOK_HINTLIST);
    if (hintPresent) {
      posn++;
    }

    boolean subQuery = qb.getParseInfo().getIsSubQ();
    boolean isInTransform = (selExprList.getChild(posn).getChild(0).getType() ==
        HiveParser.TOK_TRANSFORM);
    if (isInTransform) {
      queryProperties.setUsesScript(true);
      globalLimitCtx.setHasTransformOrUDTF(true);
      trfm = (ASTNode) selExprList.getChild(posn).getChild(0);
    }

    // Detect queries of the form SELECT udtf(col) AS ...
    // by looking for a function as the first child, and then checking to see
    // if the function is a Generic UDTF. It's not as clean as TRANSFORM due to
    // the lack of a special token.
    boolean isUDTF = false;
    String udtfTableAlias = null;
    ArrayList<String> udtfColAliases = new ArrayList<String>();
    ASTNode udtfExpr = (ASTNode) selExprList.getChild(posn).getChild(0);
    GenericUDTF genericUDTF = null;

    int udtfExprType = udtfExpr.getType();
    if (udtfExprType == HiveParser.TOK_FUNCTION
        || udtfExprType == HiveParser.TOK_FUNCTIONSTAR) {
      String funcName = TypeCheckProcFactory.DefaultExprProcessor
          .getFunctionText(udtfExpr, true);
      FunctionInfo fi = FunctionRegistry.getFunctionInfo(funcName);
      if (fi != null) {
        genericUDTF = fi.getGenericUDTF();
      }
      isUDTF = (genericUDTF != null);
      if (isUDTF) {
        globalLimitCtx.setHasTransformOrUDTF(true);
      }
      if (isUDTF && !fi.isNative()) {
        unparseTranslator.addIdentifierTranslation((ASTNode) udtfExpr
            .getChild(0));
      }
      if (isUDTF && (selectStar = udtfExprType == HiveParser.TOK_FUNCTIONSTAR)) {
        genColListRegex(".*", null, (ASTNode) udtfExpr.getChild(0),
            col_list, inputRR, pos, out_rwsch, qb.getAliases(), subQuery);
      }
    }

    if (isUDTF) {
      // Only support a single expression when it's a UDTF
      if (selExprList.getChildCount() > 1) {
        throw new SemanticException(generateErrorMessage(
            (ASTNode) selExprList.getChild(1),
            ErrorMsg.UDTF_MULTIPLE_EXPR.getMsg()));
      }

      ASTNode selExpr = (ASTNode) selExprList.getChild(posn);

      // Get the column / table aliases from the expression. Start from 1 as
      // 0 is the TOK_FUNCTION
      // column names also can be inferred from result of UDTF
      for (int i = 1; i < selExpr.getChildCount(); i++) {
        ASTNode selExprChild = (ASTNode) selExpr.getChild(i);
        switch (selExprChild.getType()) {
        case HiveParser.Identifier:
          udtfColAliases.add(unescapeIdentifier(selExprChild.getText()));
          unparseTranslator.addIdentifierTranslation(selExprChild);
          break;
        case HiveParser.TOK_TABALIAS:
          assert (selExprChild.getChildCount() == 1);
          udtfTableAlias = unescapeIdentifier(selExprChild.getChild(0)
              .getText());
          qb.addAlias(udtfTableAlias);
          unparseTranslator.addIdentifierTranslation((ASTNode) selExprChild
              .getChild(0));
          break;
        default:
          assert (false);
        }
      }
      if (LOG.isDebugEnabled()) {
        LOG.debug("UDTF table alias is " + udtfTableAlias);
        LOG.debug("UDTF col aliases are " + udtfColAliases);
      }
    }

    // The list of expressions after SELECT or SELECT TRANSFORM.
    ASTNode exprList;
    if (isInTransform) {
      exprList = (ASTNode) trfm.getChild(0);
    } else if (isUDTF) {
      exprList = udtfExpr;
    } else {
      exprList = selExprList;
    }

    if (LOG.isDebugEnabled()) {
      LOG.debug("genSelectPlan: input = " + inputRR.toString());
    }

    // For UDTF's, skip the function name to get the expressions
    int startPosn = isUDTF ? posn + 1 : posn;
    if (isInTransform) {
      startPosn = 0;
    }

    // Iterate over all expression (either after SELECT, or in SELECT TRANSFORM)
    for (int i = startPosn; i < exprList.getChildCount(); ++i) {

      // child can be EXPR AS ALIAS, or EXPR.
      ASTNode child = (ASTNode) exprList.getChild(i);
      boolean hasAsClause = (!isInTransform) && (child.getChildCount() == 2);
      boolean isWindowSpec = child.getChildCount() == 3 ?
          (child.getChild(2).getType() == HiveParser.TOK_WINDOWSPEC) :
            false;

      // EXPR AS (ALIAS,...) parses, but is only allowed for UDTF's
      // This check is not needed and invalid when there is a transform b/c the
      // AST's are slightly different.
      if (!isWindowSpec && !isInTransform && !isUDTF && child.getChildCount() > 2) {
        throw new SemanticException(generateErrorMessage(
            (ASTNode) child.getChild(2),
            ErrorMsg.INVALID_AS.getMsg()));
      }

      // The real expression
      ASTNode expr;
      String tabAlias;
      String colAlias;

      if (isInTransform || isUDTF) {
        tabAlias = null;
        colAlias = autogenColAliasPrfxLbl + i;
        expr = child;
      } else {
        // Get rid of TOK_SELEXPR
        expr = (ASTNode) child.getChild(0);
        String[] colRef = getColAlias(child, autogenColAliasPrfxLbl, inputRR,
            autogenColAliasPrfxIncludeFuncName, i);
        tabAlias = colRef[0];
        colAlias = colRef[1];
        if (hasAsClause) {
          unparseTranslator.addIdentifierTranslation((ASTNode) child
              .getChild(1));
        }

      }

      if (expr.getType() == HiveParser.TOK_ALLCOLREF) {
        pos = genColListRegex(".*", expr.getChildCount() == 0 ? null
            : getUnescapedName((ASTNode) expr.getChild(0)).toLowerCase(),
            expr, col_list, inputRR, pos, out_rwsch, qb.getAliases(), subQuery);
        selectStar = true;
      } else if (expr.getType() == HiveParser.TOK_TABLE_OR_COL && !hasAsClause
          && !inputRR.getIsExprResolver()
          && isRegex(unescapeIdentifier(expr.getChild(0).getText()), conf)) {
        // In case the expression is a regex COL.
        // This can only happen without AS clause
        // We don't allow this for ExprResolver - the Group By case
        pos = genColListRegex(unescapeIdentifier(expr.getChild(0).getText()),
            null, expr, col_list, inputRR, pos, out_rwsch, qb.getAliases(), subQuery);
      } else if (expr.getType() == HiveParser.DOT
          && expr.getChild(0).getType() == HiveParser.TOK_TABLE_OR_COL
          && inputRR.hasTableAlias(unescapeIdentifier(expr.getChild(0)
              .getChild(0).getText().toLowerCase())) && !hasAsClause
          && !inputRR.getIsExprResolver()
          && isRegex(unescapeIdentifier(expr.getChild(1).getText()), conf)) {
        // In case the expression is TABLE.COL (col can be regex).
        // This can only happen without AS clause
        // We don't allow this for ExprResolver - the Group By case
        pos = genColListRegex(unescapeIdentifier(expr.getChild(1).getText()),
            unescapeIdentifier(expr.getChild(0).getChild(0).getText()
                .toLowerCase()), expr, col_list, inputRR, pos, out_rwsch,
            qb.getAliases(), subQuery);
      } else {
        // Case when this is an expression
        TypeCheckCtx tcCtx = new TypeCheckCtx(inputRR);
        // We allow stateful functions in the SELECT list (but nowhere else)
        tcCtx.setAllowStatefulFunctions(true);
        ExprNodeDesc exp = genExprNodeDesc(expr, inputRR, tcCtx);
        String recommended = recommendName(exp, colAlias);
        if (recommended != null && out_rwsch.get(null, recommended) == null) {
          colAlias = recommended;
        }
        col_list.add(exp);
        if (subQuery) {
          out_rwsch.checkColumn(tabAlias, colAlias);
        }

        ColumnInfo colInfo = new ColumnInfo(getColumnInternalName(pos),
            exp.getWritableObjectInspector(), tabAlias, false);
        colInfo.setSkewedCol((exp instanceof ExprNodeColumnDesc) ? ((ExprNodeColumnDesc) exp)
            .isSkewedCol() : false);
        out_rwsch.put(tabAlias, colAlias, colInfo);

        if ( exp instanceof ExprNodeColumnDesc ) {
          ExprNodeColumnDesc colExp = (ExprNodeColumnDesc) exp;
          String[] altMapping = inputRR.getAlternateMappings(colExp.getColumn());
          if ( altMapping != null ) {
            out_rwsch.put(altMapping[0], altMapping[1], colInfo);
          }
        }

        pos = Integer.valueOf(pos.intValue() + 1);
      }
    }
    selectStar = selectStar && exprList.getChildCount() == posn + 1;

    ArrayList<String> columnNames = new ArrayList<String>();
    Map<String, ExprNodeDesc> colExprMap = new HashMap<String, ExprNodeDesc>();
    for (int i = 0; i < col_list.size(); i++) {
      // Replace NULL with CAST(NULL AS STRING)
      if (col_list.get(i) instanceof ExprNodeNullDesc) {
        col_list.set(i, new ExprNodeConstantDesc(
            TypeInfoFactory.stringTypeInfo, null));
      }
      String outputCol = getColumnInternalName(i);
      colExprMap.put(outputCol, col_list.get(i));
      columnNames.add(outputCol);
    }

    Operator output = putOpInsertMap(OperatorFactory.getAndMakeChild(
        new SelectDesc(col_list, columnNames, selectStar), new RowSchema(
            out_rwsch.getColumnInfos()), input), out_rwsch);

    output.setColumnExprMap(colExprMap);
    if (isInTransform) {
      output = genScriptPlan(trfm, qb, output);
    }

    if (isUDTF) {
      output = genUDTFPlan(genericUDTF, udtfTableAlias, udtfColAliases, qb,
          output, outerLV);
    }
    if (LOG.isDebugEnabled()) {
      LOG.debug("Created Select Plan row schema: " + out_rwsch.toString());
    }
    return output;
  }

  private String recommendName(ExprNodeDesc exp, String colAlias) {
    if (!colAlias.startsWith(autogenColAliasPrfxLbl)) {
      return null;
    }
    String column = ExprNodeDescUtils.recommendInputName(exp);
    if (column != null && !column.startsWith(autogenColAliasPrfxLbl)) {
      return column;
    }
    return null;
  }

  /**
   * Class to store GenericUDAF related information.
   */
  static class GenericUDAFInfo {
    ArrayList<ExprNodeDesc> convertedParameters;
    GenericUDAFEvaluator genericUDAFEvaluator;
    TypeInfo returnType;
  }

  /**
   * Convert exprNodeDesc array to Typeinfo array.
   */
  static ArrayList<TypeInfo> getTypeInfo(ArrayList<ExprNodeDesc> exprs) {
    ArrayList<TypeInfo> result = new ArrayList<TypeInfo>();
    for (ExprNodeDesc expr : exprs) {
      result.add(expr.getTypeInfo());
    }
    return result;
  }

  /**
   * Convert exprNodeDesc array to ObjectInspector array.
   */
  static ArrayList<ObjectInspector> getWritableObjectInspector(ArrayList<ExprNodeDesc> exprs) {
    ArrayList<ObjectInspector> result = new ArrayList<ObjectInspector>();
    for (ExprNodeDesc expr : exprs) {
      result.add(expr.getWritableObjectInspector());
    }
    return result;
  }

  /**
   * Convert exprNodeDesc array to Typeinfo array.
   */
  static ObjectInspector[] getStandardObjectInspector(ArrayList<TypeInfo> exprs) {
    ObjectInspector[] result = new ObjectInspector[exprs.size()];
    for (int i = 0; i < exprs.size(); i++) {
      result[i] = TypeInfoUtils
          .getStandardWritableObjectInspectorFromTypeInfo(exprs.get(i));
    }
    return result;
  }

  /**
   * Returns the GenericUDAFEvaluator for the aggregation. This is called once
   * for each GroupBy aggregation.
   */
  static GenericUDAFEvaluator getGenericUDAFEvaluator(String aggName,
      ArrayList<ExprNodeDesc> aggParameters, ASTNode aggTree,
      boolean isDistinct, boolean isAllColumns)
      throws SemanticException {
    ArrayList<ObjectInspector> originalParameterTypeInfos =
        getWritableObjectInspector(aggParameters);
    GenericUDAFEvaluator result = FunctionRegistry.getGenericUDAFEvaluator(
        aggName, originalParameterTypeInfos, isDistinct, isAllColumns);
    if (null == result) {
      String reason = "Looking for UDAF Evaluator\"" + aggName
          + "\" with parameters " + originalParameterTypeInfos;
      throw new SemanticException(ErrorMsg.INVALID_FUNCTION_SIGNATURE.getMsg(
          (ASTNode) aggTree.getChild(0), reason));
    }
    return result;
  }

  /**
   * Returns the GenericUDAFInfo struct for the aggregation.
   *
   * @param aggName
   *          The name of the UDAF.
   * @param aggParameters
   *          The exprNodeDesc of the original parameters
   * @param aggTree
   *          The ASTNode node of the UDAF in the query.
   * @return GenericUDAFInfo
   * @throws SemanticException
   *           when the UDAF is not found or has problems.
   */
  static GenericUDAFInfo getGenericUDAFInfo(GenericUDAFEvaluator evaluator,
      GenericUDAFEvaluator.Mode emode, ArrayList<ExprNodeDesc> aggParameters)
      throws SemanticException {

    GenericUDAFInfo r = new GenericUDAFInfo();

    // set r.genericUDAFEvaluator
    r.genericUDAFEvaluator = evaluator;

    // set r.returnType
    ObjectInspector returnOI = null;
    try {
      ArrayList<ObjectInspector> aggOIs = getWritableObjectInspector(aggParameters);
      ObjectInspector[] aggOIArray = new ObjectInspector[aggOIs.size()];
      for (int ii = 0; ii < aggOIs.size(); ++ii) {
        aggOIArray[ii] = aggOIs.get(ii);
      }
      returnOI = r.genericUDAFEvaluator.init(emode, aggOIArray);
      r.returnType = TypeInfoUtils.getTypeInfoFromObjectInspector(returnOI);
    } catch (HiveException e) {
      throw new SemanticException(e);
    }
    // set r.convertedParameters
    // TODO: type conversion
    r.convertedParameters = aggParameters;

    return r;
  }

  private static GenericUDAFEvaluator.Mode groupByDescModeToUDAFMode(
      GroupByDesc.Mode mode, boolean isDistinct) {
    switch (mode) {
    case COMPLETE:
      return GenericUDAFEvaluator.Mode.COMPLETE;
    case PARTIAL1:
      return GenericUDAFEvaluator.Mode.PARTIAL1;
    case PARTIAL2:
      return GenericUDAFEvaluator.Mode.PARTIAL2;
    case PARTIALS:
      return isDistinct ? GenericUDAFEvaluator.Mode.PARTIAL1
          : GenericUDAFEvaluator.Mode.PARTIAL2;
    case FINAL:
      return GenericUDAFEvaluator.Mode.FINAL;
    case HASH:
      return GenericUDAFEvaluator.Mode.PARTIAL1;
    case MERGEPARTIAL:
      return isDistinct ? GenericUDAFEvaluator.Mode.COMPLETE
          : GenericUDAFEvaluator.Mode.FINAL;
    default:
      throw new RuntimeException("internal error in groupByDescModeToUDAFMode");
    }
  }

  /**
   * Check if the given internalName represents a constant parameter in aggregation parameters
   * of an aggregation tree.
   * This method is only invoked when map-side aggregation is not involved. In this case,
   * every parameter in every aggregation tree should already have a corresponding ColumnInfo,
   * which is generated when the corresponding ReduceSinkOperator of the GroupByOperator being
   * generating is generated. If we find that this parameter is a constant parameter,
   * we will return the corresponding ExprNodeDesc in reduceValues, and we will not need to
   * use a new ExprNodeColumnDesc, which can not be treated as a constant parameter, for this
   * parameter (since the writableObjectInspector of a ExprNodeColumnDesc will not be
   * a instance of ConstantObjectInspector).
   *
   * @param reduceValues
   *          value columns of the corresponding ReduceSinkOperator
   * @param internalName
   *          the internal name of this parameter
   * @return the ExprNodeDesc of the constant parameter if the given internalName represents
   *         a constant parameter; otherwise, return null
   */
  private ExprNodeDesc isConstantParameterInAggregationParameters(String internalName,
      List<ExprNodeDesc> reduceValues) {
    // only the pattern of "VALUE._col([0-9]+)" should be handled.

    String[] terms = internalName.split("\\.");
    if (terms.length != 2 || reduceValues == null) {
      return null;
    }

    if (Utilities.ReduceField.VALUE.toString().equals(terms[0])) {
      int pos = getPositionFromInternalName(terms[1]);
      if (pos >= 0 && pos < reduceValues.size()) {
        ExprNodeDesc reduceValue = reduceValues.get(pos);
        if (reduceValue != null) {
          if (reduceValue.getWritableObjectInspector() instanceof ConstantObjectInspector) {
            // this internalName represents a constant parameter in aggregation parameters
            return reduceValue;
          }
        }
      }
    }

    return null;
  }

  /**
   * Generate the GroupByOperator for the Query Block (parseInfo.getXXX(dest)).
   * The new GroupByOperator will be a child of the reduceSinkOperatorInfo.
   *
   * @param mode
   *          The mode of the aggregation (PARTIAL1 or COMPLETE)
   * @param genericUDAFEvaluators
   *          If not null, this function will store the mapping from Aggregation
   *          StringTree to the genericUDAFEvaluator in this parameter, so it
   *          can be used in the next-stage GroupBy aggregations.
   * @return the new GroupByOperator
   */
  @SuppressWarnings("nls")
  private Operator genGroupByPlanGroupByOperator(QBParseInfo parseInfo,
      String dest, Operator input, ReduceSinkOperator rs, GroupByDesc.Mode mode,
      Map<String, GenericUDAFEvaluator> genericUDAFEvaluators)
      throws SemanticException {
    RowResolver groupByInputRowResolver = opParseCtx
        .get(input).getRowResolver();
    RowResolver groupByOutputRowResolver = new RowResolver();
    groupByOutputRowResolver.setIsExprResolver(true);
    ArrayList<ExprNodeDesc> groupByKeys = new ArrayList<ExprNodeDesc>();
    ArrayList<AggregationDesc> aggregations = new ArrayList<AggregationDesc>();
    ArrayList<String> outputColumnNames = new ArrayList<String>();
    Map<String, ExprNodeDesc> colExprMap = new HashMap<String, ExprNodeDesc>();
    List<ASTNode> grpByExprs = getGroupByForClause(parseInfo, dest);
    for (int i = 0; i < grpByExprs.size(); ++i) {
      ASTNode grpbyExpr = grpByExprs.get(i);
      ColumnInfo exprInfo = groupByInputRowResolver.getExpression(grpbyExpr);

      if (exprInfo == null) {
        throw new SemanticException(ErrorMsg.INVALID_COLUMN.getMsg(grpbyExpr));
      }

      groupByKeys.add(new ExprNodeColumnDesc(exprInfo.getType(), exprInfo
          .getInternalName(), "", false));
      String field = getColumnInternalName(i);
      outputColumnNames.add(field);
      ColumnInfo oColInfo = new ColumnInfo(field, exprInfo.getType(), null, false);
      groupByOutputRowResolver.putExpression(grpbyExpr,
          oColInfo);
      addAlternateGByKeyMappings(grpbyExpr, oColInfo, input, groupByOutputRowResolver);
      colExprMap.put(field, groupByKeys.get(groupByKeys.size() - 1));
    }
    // For each aggregation
    HashMap<String, ASTNode> aggregationTrees = parseInfo
        .getAggregationExprsForClause(dest);
    assert (aggregationTrees != null);
    // get the last colName for the reduce KEY
    // it represents the column name corresponding to distinct aggr, if any
    String lastKeyColName = null;
    List<String> inputKeyCols = rs.getConf().getOutputKeyColumnNames();
    if (inputKeyCols.size() > 0) {
      lastKeyColName = inputKeyCols.get(inputKeyCols.size() - 1);
    }
    List<ExprNodeDesc> reduceValues = rs.getConf().getValueCols();
    int numDistinctUDFs = 0;
    for (Map.Entry<String, ASTNode> entry : aggregationTrees.entrySet()) {
      ASTNode value = entry.getValue();

      // This is the GenericUDAF name
      String aggName = unescapeIdentifier(value.getChild(0).getText());
      boolean isDistinct = value.getType() == HiveParser.TOK_FUNCTIONDI;
      boolean isAllColumns = value.getType() == HiveParser.TOK_FUNCTIONSTAR;

      // Convert children to aggParameters
      ArrayList<ExprNodeDesc> aggParameters = new ArrayList<ExprNodeDesc>();
      // 0 is the function name
      for (int i = 1; i < value.getChildCount(); i++) {
        ASTNode paraExpr = (ASTNode) value.getChild(i);
        ColumnInfo paraExprInfo =
            groupByInputRowResolver.getExpression(paraExpr);
        if (paraExprInfo == null) {
          throw new SemanticException(ErrorMsg.INVALID_COLUMN.getMsg(paraExpr));
        }

        String paraExpression = paraExprInfo.getInternalName();
        assert (paraExpression != null);
        if (isDistinct && lastKeyColName != null) {
          // if aggr is distinct, the parameter is name is constructed as
          // KEY.lastKeyColName:<tag>._colx
          paraExpression = Utilities.ReduceField.KEY.name() + "." +
              lastKeyColName + ":" + numDistinctUDFs + "." +
              getColumnInternalName(i - 1);

        }

        ExprNodeDesc expr = new ExprNodeColumnDesc(paraExprInfo.getType(),
            paraExpression, paraExprInfo.getTabAlias(),
            paraExprInfo.getIsVirtualCol());
        ExprNodeDesc reduceValue = isConstantParameterInAggregationParameters(
            paraExprInfo.getInternalName(), reduceValues);

        if (reduceValue != null) {
          // this parameter is a constant
          expr = reduceValue;
        }

        aggParameters.add(expr);
      }

      if (isDistinct) {
        numDistinctUDFs++;
      }
      Mode amode = groupByDescModeToUDAFMode(mode, isDistinct);
      GenericUDAFEvaluator genericUDAFEvaluator = getGenericUDAFEvaluator(
          aggName, aggParameters, value, isDistinct, isAllColumns);
      assert (genericUDAFEvaluator != null);
      GenericUDAFInfo udaf = getGenericUDAFInfo(genericUDAFEvaluator, amode,
          aggParameters);
      aggregations.add(new AggregationDesc(aggName.toLowerCase(),
          udaf.genericUDAFEvaluator, udaf.convertedParameters, isDistinct,
          amode));
      String field = getColumnInternalName(groupByKeys.size()
          + aggregations.size() - 1);
      outputColumnNames.add(field);
      groupByOutputRowResolver.putExpression(value, new ColumnInfo(
          field, udaf.returnType, "", false));
      // Save the evaluator so that it can be used by the next-stage
      // GroupByOperators
      if (genericUDAFEvaluators != null) {
        genericUDAFEvaluators.put(entry.getKey(), genericUDAFEvaluator);
      }
    }
    float groupByMemoryUsage = HiveConf.getFloatVar(conf, HiveConf.ConfVars.HIVEMAPAGGRHASHMEMORY);
    float memoryThreshold = HiveConf
        .getFloatVar(conf, HiveConf.ConfVars.HIVEMAPAGGRMEMORYTHRESHOLD);

    Operator op = putOpInsertMap(OperatorFactory.getAndMakeChild(
        new GroupByDesc(mode, outputColumnNames, groupByKeys, aggregations,
            false, groupByMemoryUsage, memoryThreshold, null, false, 0, numDistinctUDFs > 0),
        new RowSchema(groupByOutputRowResolver.getColumnInfos()),
        input), groupByOutputRowResolver);
    op.setColumnExprMap(colExprMap);
    return op;
  }

  // Add the grouping set key to the group by operator.
  // This is not the first group by operator, but it is a subsequent group by operator
  // which is forwarding the grouping keys introduced by the grouping sets.
  // For eg: consider: select key, value, count(1) from T group by key, value with rollup.
  // Assuming map-side aggregation and no skew, the plan would look like:
  //
  // TableScan --> Select --> GroupBy1 --> ReduceSink --> GroupBy2 --> Select --> FileSink
  //
  // This function is called for GroupBy2 to pass the additional grouping keys introduced by
  // GroupBy1 for the grouping set (corresponding to the rollup).
  private void addGroupingSetKey(List<ExprNodeDesc> groupByKeys,
      RowResolver groupByInputRowResolver,
      RowResolver groupByOutputRowResolver,
      List<String> outputColumnNames,
      Map<String, ExprNodeDesc> colExprMap) throws SemanticException {
    // For grouping sets, add a dummy grouping key
    String groupingSetColumnName =
        groupByInputRowResolver.get(null, VirtualColumn.GROUPINGID.getName()).getInternalName();
    ExprNodeDesc inputExpr = new ExprNodeColumnDesc(TypeInfoFactory.stringTypeInfo,
        groupingSetColumnName, null, false);
    groupByKeys.add(inputExpr);

    String field = getColumnInternalName(groupByKeys.size() - 1);
    outputColumnNames.add(field);
    groupByOutputRowResolver.put(null, VirtualColumn.GROUPINGID.getName(),
        new ColumnInfo(
            field,
            TypeInfoFactory.stringTypeInfo,
            null,
            true));
    colExprMap.put(field, groupByKeys.get(groupByKeys.size() - 1));
  }

  // Process grouping set for the reduce sink operator
  // For eg: consider: select key, value, count(1) from T group by key, value with rollup.
  // Assuming map-side aggregation and no skew, the plan would look like:
  //
  // TableScan --> Select --> GroupBy1 --> ReduceSink --> GroupBy2 --> Select --> FileSink
  //
  // This function is called for ReduceSink to add the additional grouping keys introduced by
  // GroupBy1 into the reduce keys.
  private void processGroupingSetReduceSinkOperator(RowResolver reduceSinkInputRowResolver,
      RowResolver reduceSinkOutputRowResolver,
      List<ExprNodeDesc> reduceKeys,
      List<String> outputKeyColumnNames,
      Map<String, ExprNodeDesc> colExprMap) throws SemanticException {
    // add a key for reduce sink
    String groupingSetColumnName =
        reduceSinkInputRowResolver.get(null, VirtualColumn.GROUPINGID.getName()).getInternalName();
    ExprNodeDesc inputExpr = new ExprNodeColumnDesc(TypeInfoFactory.stringTypeInfo,
        groupingSetColumnName, null, false);
    reduceKeys.add(inputExpr);

    outputKeyColumnNames.add(getColumnInternalName(reduceKeys.size() - 1));
    String field = Utilities.ReduceField.KEY.toString() + "."
        + getColumnInternalName(reduceKeys.size() - 1);
    ColumnInfo colInfo = new ColumnInfo(field, reduceKeys.get(
        reduceKeys.size() - 1).getTypeInfo(), null, true);
    reduceSinkOutputRowResolver.put(null, VirtualColumn.GROUPINGID.getName(), colInfo);
    colExprMap.put(colInfo.getInternalName(), inputExpr);
  }


  /**
   * Generate the GroupByOperator for the Query Block (parseInfo.getXXX(dest)).
   * The new GroupByOperator will be a child of the reduceSinkOperatorInfo.
   *
   * @param mode
   *          The mode of the aggregation (MERGEPARTIAL, PARTIAL2)
   * @param genericUDAFEvaluators
   *          The mapping from Aggregation StringTree to the
   *          genericUDAFEvaluator.
   * @param distPartAggr
   *          partial aggregation for distincts
   * @param groupingSets
   *          list of grouping sets
   * @param groupingSetsPresent
   *          whether grouping sets are present in this query
   * @param groupingSetsConsumedCurrentMR
   *          whether grouping sets are consumed by this group by
   * @return the new GroupByOperator
   */
  @SuppressWarnings("nls")
  private Operator genGroupByPlanGroupByOperator1(QBParseInfo parseInfo,
      String dest, Operator reduceSinkOperatorInfo, GroupByDesc.Mode mode,
      Map<String, GenericUDAFEvaluator> genericUDAFEvaluators,
      boolean distPartAgg,
      List<Integer> groupingSets,
      boolean groupingSetsPresent,
      boolean groupingSetsNeedAdditionalMRJob) throws SemanticException {
    ArrayList<String> outputColumnNames = new ArrayList<String>();
    RowResolver groupByInputRowResolver = opParseCtx
        .get(reduceSinkOperatorInfo).getRowResolver();
    RowResolver groupByOutputRowResolver = new RowResolver();
    groupByOutputRowResolver.setIsExprResolver(true);
    ArrayList<ExprNodeDesc> groupByKeys = new ArrayList<ExprNodeDesc>();
    ArrayList<AggregationDesc> aggregations = new ArrayList<AggregationDesc>();
    List<ASTNode> grpByExprs = getGroupByForClause(parseInfo, dest);
    Map<String, ExprNodeDesc> colExprMap = new HashMap<String, ExprNodeDesc>();
    for (int i = 0; i < grpByExprs.size(); ++i) {
      ASTNode grpbyExpr = grpByExprs.get(i);
      ColumnInfo exprInfo = groupByInputRowResolver.getExpression(grpbyExpr);

      if (exprInfo == null) {
        throw new SemanticException(ErrorMsg.INVALID_COLUMN.getMsg(grpbyExpr));
      }

      groupByKeys.add(new ExprNodeColumnDesc(exprInfo.getType(), exprInfo
          .getInternalName(), exprInfo.getTabAlias(), exprInfo
          .getIsVirtualCol()));
      String field = getColumnInternalName(i);
      outputColumnNames.add(field);
      ColumnInfo oColInfo = new ColumnInfo(field, exprInfo.getType(), "", false);
      groupByOutputRowResolver.putExpression(grpbyExpr,
          oColInfo);
      addAlternateGByKeyMappings(grpbyExpr, oColInfo, reduceSinkOperatorInfo, groupByOutputRowResolver);
      colExprMap.put(field, groupByKeys.get(groupByKeys.size() - 1));
    }

    // This is only needed if a new grouping set key is being created
    int groupingSetsPosition = 0;

    // For grouping sets, add a dummy grouping key
    if (groupingSetsPresent) {
      // Consider the query: select a,b, count(1) from T group by a,b with cube;
      // where it is being executed in a single map-reduce job
      // The plan is TableScan -> GroupBy1 -> ReduceSink -> GroupBy2 -> FileSink
      // GroupBy1 already added the grouping id as part of the row
      // This function is called for GroupBy2 to add grouping id as part of the groupby keys
      if (!groupingSetsNeedAdditionalMRJob) {
        addGroupingSetKey(
            groupByKeys,
            groupByInputRowResolver,
            groupByOutputRowResolver,
            outputColumnNames,
            colExprMap);
      }
      else {
        groupingSetsPosition = groupByKeys.size();
        // The grouping set has not yet been processed. Create a new grouping key
        // Consider the query: select a,b, count(1) from T group by a,b with cube;
        // where it is being executed in 2 map-reduce jobs
        // The plan for 1st MR is TableScan -> GroupBy1 -> ReduceSink -> GroupBy2 -> FileSink
        // GroupBy1/ReduceSink worked as if grouping sets were not present
        // This function is called for GroupBy2 to create new rows for grouping sets
        // For each input row (a,b), 4 rows are created for the example above:
        // (a,b), (a,null), (null, b), (null, null)
        createNewGroupingKey(groupByKeys,
            outputColumnNames,
            groupByOutputRowResolver,
            colExprMap);
      }
    }

    HashMap<String, ASTNode> aggregationTrees = parseInfo
        .getAggregationExprsForClause(dest);
    // get the last colName for the reduce KEY
    // it represents the column name corresponding to distinct aggr, if any
    String lastKeyColName = null;
    List<ExprNodeDesc> reduceValues = null;
    if (reduceSinkOperatorInfo.getConf() instanceof ReduceSinkDesc) {
      List<String> inputKeyCols = ((ReduceSinkDesc)
          reduceSinkOperatorInfo.getConf()).getOutputKeyColumnNames();
      if (inputKeyCols.size() > 0) {
        lastKeyColName = inputKeyCols.get(inputKeyCols.size() - 1);
      }
      reduceValues = ((ReduceSinkDesc) reduceSinkOperatorInfo.getConf()).getValueCols();
    }
    int numDistinctUDFs = 0;
    boolean containsDistinctAggr = false;
    for (Map.Entry<String, ASTNode> entry : aggregationTrees.entrySet()) {
      ASTNode value = entry.getValue();
      String aggName = unescapeIdentifier(value.getChild(0).getText());
      ArrayList<ExprNodeDesc> aggParameters = new ArrayList<ExprNodeDesc>();
      boolean isDistinct = (value.getType() == HiveParser.TOK_FUNCTIONDI);
      containsDistinctAggr = containsDistinctAggr || isDistinct;

      // If the function is distinct, partial aggregation has not been done on
      // the client side.
      // If distPartAgg is set, the client is letting us know that partial
      // aggregation has not been done.
      // For eg: select a, count(b+c), count(distinct d+e) group by a
      // For count(b+c), if partial aggregation has been performed, then we
      // directly look for count(b+c).
      // Otherwise, we look for b+c.
      // For distincts, partial aggregation is never performed on the client
      // side, so always look for the parameters: d+e
      boolean partialAggDone = !(distPartAgg || isDistinct);
      if (!partialAggDone) {
        // 0 is the function name
        for (int i = 1; i < value.getChildCount(); i++) {
          ASTNode paraExpr = (ASTNode) value.getChild(i);
          ColumnInfo paraExprInfo =
              groupByInputRowResolver.getExpression(paraExpr);
          if (paraExprInfo == null) {
            throw new SemanticException(ErrorMsg.INVALID_COLUMN
                .getMsg(paraExpr));
          }

          String paraExpression = paraExprInfo.getInternalName();
          assert (paraExpression != null);
          if (isDistinct && lastKeyColName != null) {
            // if aggr is distinct, the parameter is name is constructed as
            // KEY.lastKeyColName:<tag>._colx
            paraExpression = Utilities.ReduceField.KEY.name() + "." +
                lastKeyColName + ":" + numDistinctUDFs + "."
                + getColumnInternalName(i - 1);

          }

          ExprNodeDesc expr = new ExprNodeColumnDesc(paraExprInfo.getType(),
              paraExpression, paraExprInfo.getTabAlias(),
              paraExprInfo.getIsVirtualCol());
          ExprNodeDesc reduceValue = isConstantParameterInAggregationParameters(
              paraExprInfo.getInternalName(), reduceValues);

          if (reduceValue != null) {
            // this parameter is a constant
            expr = reduceValue;
          }

          aggParameters.add(expr);

        }
      } else {
        ColumnInfo paraExprInfo = groupByInputRowResolver.getExpression(value);
        if (paraExprInfo == null) {
          throw new SemanticException(ErrorMsg.INVALID_COLUMN.getMsg(value));
        }
        String paraExpression = paraExprInfo.getInternalName();
        assert (paraExpression != null);
        aggParameters.add(new ExprNodeColumnDesc(paraExprInfo.getType(),
            paraExpression, paraExprInfo.getTabAlias(), paraExprInfo
                .getIsVirtualCol()));
      }
      if (isDistinct) {
        numDistinctUDFs++;
      }
      boolean isAllColumns = value.getType() == HiveParser.TOK_FUNCTIONSTAR;
      Mode amode = groupByDescModeToUDAFMode(mode, isDistinct);
      GenericUDAFEvaluator genericUDAFEvaluator = null;
      // For distincts, partial aggregations have not been done
      if (distPartAgg) {
        genericUDAFEvaluator = getGenericUDAFEvaluator(aggName, aggParameters,
            value, isDistinct, isAllColumns);
        assert (genericUDAFEvaluator != null);
        genericUDAFEvaluators.put(entry.getKey(), genericUDAFEvaluator);
      } else {
        genericUDAFEvaluator = genericUDAFEvaluators.get(entry.getKey());
        assert (genericUDAFEvaluator != null);
      }

      GenericUDAFInfo udaf = getGenericUDAFInfo(genericUDAFEvaluator, amode,
          aggParameters);
      aggregations.add(new AggregationDesc(aggName.toLowerCase(),
          udaf.genericUDAFEvaluator, udaf.convertedParameters,
          (mode != GroupByDesc.Mode.FINAL && isDistinct), amode));
      String field = getColumnInternalName(groupByKeys.size()
          + aggregations.size() - 1);
      outputColumnNames.add(field);
      groupByOutputRowResolver.putExpression(value, new ColumnInfo(
          field, udaf.returnType, "", false));
    }
    float groupByMemoryUsage = HiveConf.getFloatVar(conf, HiveConf.ConfVars.HIVEMAPAGGRHASHMEMORY);
    float memoryThreshold = HiveConf
        .getFloatVar(conf, HiveConf.ConfVars.HIVEMAPAGGRMEMORYTHRESHOLD);

    // Nothing special needs to be done for grouping sets if
    // this is the final group by operator, and multiple rows corresponding to the
    // grouping sets have been generated upstream.
    // However, if an addition MR job has been created to handle grouping sets,
    // additional rows corresponding to grouping sets need to be created here.
    Operator op = putOpInsertMap(OperatorFactory.getAndMakeChild(
        new GroupByDesc(mode, outputColumnNames, groupByKeys, aggregations,
            distPartAgg, groupByMemoryUsage, memoryThreshold,
            groupingSets,
            groupingSetsPresent && groupingSetsNeedAdditionalMRJob,
            groupingSetsPosition, containsDistinctAggr),
        new RowSchema(groupByOutputRowResolver.getColumnInfos()), reduceSinkOperatorInfo),
        groupByOutputRowResolver);
    op.setColumnExprMap(colExprMap);
    return op;
  }

  /*
   * Create a new grouping key for grouping id.
   * A dummy grouping id. is added. At runtime, the group by operator
   * creates 'n' rows per input row, where 'n' is the number of grouping sets.
   */
  private void createNewGroupingKey(List<ExprNodeDesc> groupByKeys,
      List<String> outputColumnNames,
      RowResolver groupByOutputRowResolver,
      Map<String, ExprNodeDesc> colExprMap) {
    // The value for the constant does not matter. It is replaced by the grouping set
    // value for the actual implementation
    ExprNodeConstantDesc constant = new ExprNodeConstantDesc("0");
    groupByKeys.add(constant);
    String field = getColumnInternalName(groupByKeys.size() - 1);
    outputColumnNames.add(field);
    groupByOutputRowResolver.put(null, VirtualColumn.GROUPINGID.getName(),
        new ColumnInfo(
            field,
            TypeInfoFactory.stringTypeInfo,
            null,
            true));
    colExprMap.put(field, constant);
  }

  /**
   * Generate the map-side GroupByOperator for the Query Block
   * (qb.getParseInfo().getXXX(dest)). The new GroupByOperator will be a child
   * of the inputOperatorInfo.
   *
   * @param mode
   *          The mode of the aggregation (HASH)
   * @param genericUDAFEvaluators
   *          If not null, this function will store the mapping from Aggregation
   *          StringTree to the genericUDAFEvaluator in this parameter, so it
   *          can be used in the next-stage GroupBy aggregations.
   * @return the new GroupByOperator
   */
  @SuppressWarnings("nls")
  private Operator genGroupByPlanMapGroupByOperator(QB qb,
      String dest,
      List<ASTNode> grpByExprs,
      Operator inputOperatorInfo,
      GroupByDesc.Mode mode,
      Map<String, GenericUDAFEvaluator> genericUDAFEvaluators,
      List<Integer> groupingSetKeys,
      boolean groupingSetsPresent) throws SemanticException {

    RowResolver groupByInputRowResolver = opParseCtx.get(inputOperatorInfo)
        .getRowResolver();
    QBParseInfo parseInfo = qb.getParseInfo();
    RowResolver groupByOutputRowResolver = new RowResolver();
    groupByOutputRowResolver.setIsExprResolver(true);
    ArrayList<ExprNodeDesc> groupByKeys = new ArrayList<ExprNodeDesc>();
    ArrayList<String> outputColumnNames = new ArrayList<String>();
    ArrayList<AggregationDesc> aggregations = new ArrayList<AggregationDesc>();
    Map<String, ExprNodeDesc> colExprMap = new HashMap<String, ExprNodeDesc>();
    for (int i = 0; i < grpByExprs.size(); ++i) {
      ASTNode grpbyExpr = grpByExprs.get(i);
      ExprNodeDesc grpByExprNode = genExprNodeDesc(grpbyExpr,
          groupByInputRowResolver);

      groupByKeys.add(grpByExprNode);
      String field = getColumnInternalName(i);
      outputColumnNames.add(field);
      groupByOutputRowResolver.putExpression(grpbyExpr,
          new ColumnInfo(field, grpByExprNode.getTypeInfo(), "", false));
      colExprMap.put(field, groupByKeys.get(groupByKeys.size() - 1));
    }

    // The grouping set key is present after the grouping keys, before the distinct keys
    int groupingSetsPosition = groupByKeys.size();

    // For grouping sets, add a dummy grouping key
    // This dummy key needs to be added as a reduce key
    // For eg: consider: select key, value, count(1) from T group by key, value with rollup.
    // Assuming map-side aggregation and no skew, the plan would look like:
    //
    // TableScan --> Select --> GroupBy1 --> ReduceSink --> GroupBy2 --> Select --> FileSink
    //
    // This function is called for GroupBy1 to create an additional grouping key
    // for the grouping set (corresponding to the rollup).
    if (groupingSetsPresent) {
      createNewGroupingKey(groupByKeys,
          outputColumnNames,
          groupByOutputRowResolver,
          colExprMap);
    }

    // If there is a distinctFuncExp, add all parameters to the reduceKeys.
    if (!parseInfo.getDistinctFuncExprsForClause(dest).isEmpty()) {
      List<ASTNode> list = parseInfo.getDistinctFuncExprsForClause(dest);
      for (ASTNode value : list) {
        // 0 is function name
        for (int i = 1; i < value.getChildCount(); i++) {
          ASTNode parameter = (ASTNode) value.getChild(i);
          if (groupByOutputRowResolver.getExpression(parameter) == null) {
            ExprNodeDesc distExprNode = genExprNodeDesc(parameter,
                groupByInputRowResolver);
            groupByKeys.add(distExprNode);
            String field = getColumnInternalName(groupByKeys.size() - 1);
            outputColumnNames.add(field);
            groupByOutputRowResolver.putExpression(parameter, new ColumnInfo(
                field, distExprNode.getTypeInfo(), "", false));
            colExprMap.put(field, groupByKeys.get(groupByKeys.size() - 1));
          }
        }
      }
    }

    // For each aggregation
    HashMap<String, ASTNode> aggregationTrees = parseInfo
        .getAggregationExprsForClause(dest);
    assert (aggregationTrees != null);

    boolean containsDistinctAggr = false;
    for (Map.Entry<String, ASTNode> entry : aggregationTrees.entrySet()) {
      ASTNode value = entry.getValue();
      String aggName = unescapeIdentifier(value.getChild(0).getText());
      ArrayList<ExprNodeDesc> aggParameters = new ArrayList<ExprNodeDesc>();
      // 0 is the function name
      for (int i = 1; i < value.getChildCount(); i++) {
        ASTNode paraExpr = (ASTNode) value.getChild(i);
        ExprNodeDesc paraExprNode = genExprNodeDesc(paraExpr,
            groupByInputRowResolver);

        aggParameters.add(paraExprNode);
      }

      boolean isDistinct = value.getType() == HiveParser.TOK_FUNCTIONDI;
      containsDistinctAggr = containsDistinctAggr || isDistinct;
      boolean isAllColumns = value.getType() == HiveParser.TOK_FUNCTIONSTAR;
      Mode amode = groupByDescModeToUDAFMode(mode, isDistinct);

      GenericUDAFEvaluator genericUDAFEvaluator = getGenericUDAFEvaluator(
          aggName, aggParameters, value, isDistinct, isAllColumns);
      assert (genericUDAFEvaluator != null);
      GenericUDAFInfo udaf = getGenericUDAFInfo(genericUDAFEvaluator, amode,
          aggParameters);
      aggregations.add(new AggregationDesc(aggName.toLowerCase(),
          udaf.genericUDAFEvaluator, udaf.convertedParameters, isDistinct,
          amode));
      String field = getColumnInternalName(groupByKeys.size()
          + aggregations.size() - 1);
      outputColumnNames.add(field);
      if (groupByOutputRowResolver.getExpression(value) == null) {
        groupByOutputRowResolver.putExpression(value, new ColumnInfo(
            field, udaf.returnType, "", false));
      }
      // Save the evaluator so that it can be used by the next-stage
      // GroupByOperators
      if (genericUDAFEvaluators != null) {
        genericUDAFEvaluators.put(entry.getKey(), genericUDAFEvaluator);
      }
    }
    float groupByMemoryUsage = HiveConf.getFloatVar(conf, HiveConf.ConfVars.HIVEMAPAGGRHASHMEMORY);
    float memoryThreshold = HiveConf
        .getFloatVar(conf, HiveConf.ConfVars.HIVEMAPAGGRMEMORYTHRESHOLD);
    Operator op = putOpInsertMap(OperatorFactory.getAndMakeChild(
        new GroupByDesc(mode, outputColumnNames, groupByKeys, aggregations,
            false, groupByMemoryUsage, memoryThreshold,
            groupingSetKeys, groupingSetsPresent, groupingSetsPosition, containsDistinctAggr),
        new RowSchema(groupByOutputRowResolver.getColumnInfos()),
        inputOperatorInfo), groupByOutputRowResolver);
    op.setColumnExprMap(colExprMap);
    return op;
  }

  /**
   * Generate the ReduceSinkOperator for the Group By Query Block
   * (qb.getPartInfo().getXXX(dest)). The new ReduceSinkOperator will be a child
   * of inputOperatorInfo.
   *
   * It will put all Group By keys and the distinct field (if any) in the
   * map-reduce sort key, and all other fields in the map-reduce value.
   *
   * @param numPartitionFields
   *          the number of fields for map-reduce partitioning. This is usually
   *          the number of fields in the Group By keys.
   * @return the new ReduceSinkOperator.
   * @throws SemanticException
   */
  @SuppressWarnings("nls")
  private ReduceSinkOperator genGroupByPlanReduceSinkOperator(QB qb,
      String dest,
      Operator inputOperatorInfo,
      List<ASTNode> grpByExprs,
      int numPartitionFields,
      boolean changeNumPartitionFields,
      int numReducers,
      boolean mapAggrDone,
      boolean groupingSetsPresent) throws SemanticException {

    RowResolver reduceSinkInputRowResolver = opParseCtx.get(inputOperatorInfo)
        .getRowResolver();
    QBParseInfo parseInfo = qb.getParseInfo();
    RowResolver reduceSinkOutputRowResolver = new RowResolver();
    reduceSinkOutputRowResolver.setIsExprResolver(true);
    Map<String, ExprNodeDesc> colExprMap = new HashMap<String, ExprNodeDesc>();
    // Pre-compute group-by keys and store in reduceKeys

    List<String> outputKeyColumnNames = new ArrayList<String>();
    List<String> outputValueColumnNames = new ArrayList<String>();

    ArrayList<ExprNodeDesc> reduceKeys = getReduceKeysForReduceSink(grpByExprs, dest,
        reduceSinkInputRowResolver, reduceSinkOutputRowResolver, outputKeyColumnNames,
        colExprMap);

    // add a key for reduce sink
    if (groupingSetsPresent) {
      // Process grouping set for the reduce sink operator
      processGroupingSetReduceSinkOperator(
          reduceSinkInputRowResolver,
          reduceSinkOutputRowResolver,
          reduceKeys,
          outputKeyColumnNames,
          colExprMap);

      if (changeNumPartitionFields) {
        numPartitionFields++;
      }
    }

    List<List<Integer>> distinctColIndices = getDistinctColIndicesForReduceSink(parseInfo, dest,
        reduceKeys, reduceSinkInputRowResolver, reduceSinkOutputRowResolver, outputKeyColumnNames,
        colExprMap);

    ArrayList<ExprNodeDesc> reduceValues = new ArrayList<ExprNodeDesc>();
    HashMap<String, ASTNode> aggregationTrees = parseInfo
        .getAggregationExprsForClause(dest);

    if (!mapAggrDone) {
      getReduceValuesForReduceSinkNoMapAgg(parseInfo, dest, reduceSinkInputRowResolver,
          reduceSinkOutputRowResolver, outputValueColumnNames, reduceValues, colExprMap);
    } else {
      // Put partial aggregation results in reduceValues
      int inputField = reduceKeys.size();

      for (Map.Entry<String, ASTNode> entry : aggregationTrees.entrySet()) {

        TypeInfo type = reduceSinkInputRowResolver.getColumnInfos().get(
            inputField).getType();
        ExprNodeColumnDesc exprDesc = new ExprNodeColumnDesc(type,
            getColumnInternalName(inputField), "", false);
        reduceValues.add(exprDesc);
        inputField++;
        outputValueColumnNames.add(getColumnInternalName(reduceValues.size() - 1));
        String field = Utilities.ReduceField.VALUE.toString() + "."
            + getColumnInternalName(reduceValues.size() - 1);
        reduceSinkOutputRowResolver.putExpression(entry.getValue(),
            new ColumnInfo(field, type, null, false));
        colExprMap.put(field, exprDesc);
      }
    }

    ReduceSinkOperator rsOp = (ReduceSinkOperator) putOpInsertMap(
        OperatorFactory.getAndMakeChild(
            PlanUtils.getReduceSinkDesc(reduceKeys,
                groupingSetsPresent ? grpByExprs.size() + 1 : grpByExprs.size(),
                reduceValues, distinctColIndices,
                outputKeyColumnNames, outputValueColumnNames, true, -1, numPartitionFields,
                numReducers),
            new RowSchema(reduceSinkOutputRowResolver.getColumnInfos()), inputOperatorInfo),
        reduceSinkOutputRowResolver);
    rsOp.setColumnExprMap(colExprMap);
    return rsOp;
  }

  private ArrayList<ExprNodeDesc> getReduceKeysForReduceSink(List<ASTNode> grpByExprs, String dest,
      RowResolver reduceSinkInputRowResolver, RowResolver reduceSinkOutputRowResolver,
      List<String> outputKeyColumnNames, Map<String, ExprNodeDesc> colExprMap)
      throws SemanticException {

    ArrayList<ExprNodeDesc> reduceKeys = new ArrayList<ExprNodeDesc>();

    for (int i = 0; i < grpByExprs.size(); ++i) {
      ASTNode grpbyExpr = grpByExprs.get(i);
      ExprNodeDesc inputExpr = genExprNodeDesc(grpbyExpr,
          reduceSinkInputRowResolver);
      reduceKeys.add(inputExpr);
      if (reduceSinkOutputRowResolver.getExpression(grpbyExpr) == null) {
        outputKeyColumnNames.add(getColumnInternalName(reduceKeys.size() - 1));
        String field = Utilities.ReduceField.KEY.toString() + "."
            + getColumnInternalName(reduceKeys.size() - 1);
        ColumnInfo colInfo = new ColumnInfo(field, reduceKeys.get(
            reduceKeys.size() - 1).getTypeInfo(), null, false);
        reduceSinkOutputRowResolver.putExpression(grpbyExpr, colInfo);
        colExprMap.put(colInfo.getInternalName(), inputExpr);
      } else {
        throw new SemanticException(ErrorMsg.DUPLICATE_GROUPBY_KEY
            .getMsg(grpbyExpr));
      }
    }

    return reduceKeys;
  }

  private List<List<Integer>> getDistinctColIndicesForReduceSink(QBParseInfo parseInfo,
      String dest,
      List<ExprNodeDesc> reduceKeys, RowResolver reduceSinkInputRowResolver,
      RowResolver reduceSinkOutputRowResolver, List<String> outputKeyColumnNames,
      Map<String, ExprNodeDesc> colExprMap)
      throws SemanticException {

    List<List<Integer>> distinctColIndices = new ArrayList<List<Integer>>();

    // If there is a distinctFuncExp, add all parameters to the reduceKeys.
    if (!parseInfo.getDistinctFuncExprsForClause(dest).isEmpty()) {
      List<ASTNode> distFuncs = parseInfo.getDistinctFuncExprsForClause(dest);
      String colName = getColumnInternalName(reduceKeys.size());
      outputKeyColumnNames.add(colName);
      for (int i = 0; i < distFuncs.size(); i++) {
        ASTNode value = distFuncs.get(i);
        int numExprs = 0;
        List<Integer> distinctIndices = new ArrayList<Integer>();
        // 0 is function name
        for (int j = 1; j < value.getChildCount(); j++) {
          ASTNode parameter = (ASTNode) value.getChild(j);
          ExprNodeDesc expr = genExprNodeDesc(parameter, reduceSinkInputRowResolver);
          // see if expr is already present in reduceKeys.
          // get index of expr in reduceKeys
          int ri;
          for (ri = 0; ri < reduceKeys.size(); ri++) {
            if (reduceKeys.get(ri).getExprString().equals(expr.getExprString())) {
              break;
            }
          }
          // add the expr to reduceKeys if it is not present
          if (ri == reduceKeys.size()) {
            String name = getColumnInternalName(numExprs);
            String field = Utilities.ReduceField.KEY.toString() + "." + colName
                + ":" + i
                + "." + name;
            ColumnInfo colInfo = new ColumnInfo(field, expr.getTypeInfo(), null, false);
            reduceSinkOutputRowResolver.putExpression(parameter, colInfo);
            colExprMap.put(field, expr);
            reduceKeys.add(expr);
          }
          // add the index of expr in reduceKeys to distinctIndices
          distinctIndices.add(ri);
          numExprs++;
        }
        distinctColIndices.add(distinctIndices);
      }
    }

    return distinctColIndices;
  }

  private void getReduceValuesForReduceSinkNoMapAgg(QBParseInfo parseInfo, String dest,
      RowResolver reduceSinkInputRowResolver, RowResolver reduceSinkOutputRowResolver,
      List<String> outputValueColumnNames, ArrayList<ExprNodeDesc> reduceValues,
      Map<String, ExprNodeDesc> colExprMap) throws SemanticException {
    HashMap<String, ASTNode> aggregationTrees = parseInfo
        .getAggregationExprsForClause(dest);

    // Put parameters to aggregations in reduceValues
    for (Map.Entry<String, ASTNode> entry : aggregationTrees.entrySet()) {
      ASTNode value = entry.getValue();
      // 0 is function name
      for (int i = 1; i < value.getChildCount(); i++) {
        ASTNode parameter = (ASTNode) value.getChild(i);
        if (reduceSinkOutputRowResolver.getExpression(parameter) == null) {
          ExprNodeDesc exprDesc = genExprNodeDesc(parameter, reduceSinkInputRowResolver);
          reduceValues.add(exprDesc);
          outputValueColumnNames
              .add(getColumnInternalName(reduceValues.size() - 1));
          String field = Utilities.ReduceField.VALUE.toString() + "."
              + getColumnInternalName(reduceValues.size() - 1);
          reduceSinkOutputRowResolver.putExpression(parameter, new ColumnInfo(field,
              reduceValues.get(reduceValues.size() - 1).getTypeInfo(), null,
              false));
          colExprMap.put(field, exprDesc);
        }
      }
    }
  }

  @SuppressWarnings("nls")
  private ReduceSinkOperator genCommonGroupByPlanReduceSinkOperator(QB qb, List<String> dests,
      Operator inputOperatorInfo) throws SemanticException {

    RowResolver reduceSinkInputRowResolver = opParseCtx.get(inputOperatorInfo)
        .getRowResolver();
    QBParseInfo parseInfo = qb.getParseInfo();
    RowResolver reduceSinkOutputRowResolver = new RowResolver();
    reduceSinkOutputRowResolver.setIsExprResolver(true);
    Map<String, ExprNodeDesc> colExprMap = new HashMap<String, ExprNodeDesc>();

    // The group by keys and distinct keys should be the same for all dests, so using the first
    // one to produce these will be the same as using any other.
    String dest = dests.get(0);

    // Pre-compute group-by keys and store in reduceKeys
    List<String> outputKeyColumnNames = new ArrayList<String>();
    List<String> outputValueColumnNames = new ArrayList<String>();
    List<ASTNode> grpByExprs = getGroupByForClause(parseInfo, dest);

    ArrayList<ExprNodeDesc> reduceKeys = getReduceKeysForReduceSink(grpByExprs, dest,
        reduceSinkInputRowResolver, reduceSinkOutputRowResolver, outputKeyColumnNames,
        colExprMap);

    List<List<Integer>> distinctColIndices = getDistinctColIndicesForReduceSink(parseInfo, dest,
        reduceKeys, reduceSinkInputRowResolver, reduceSinkOutputRowResolver, outputKeyColumnNames,
        colExprMap);

    ArrayList<ExprNodeDesc> reduceValues = new ArrayList<ExprNodeDesc>();

    // The dests can have different non-distinct aggregations, so we have to iterate over all of
    // them
    for (String destination : dests) {

      getReduceValuesForReduceSinkNoMapAgg(parseInfo, destination, reduceSinkInputRowResolver,
          reduceSinkOutputRowResolver, outputValueColumnNames, reduceValues, colExprMap);

      // Need to pass all of the columns used in the where clauses as reduce values
      ASTNode whereClause = parseInfo.getWhrForClause(destination);
      if (whereClause != null) {
        assert whereClause.getChildCount() == 1;
        ASTNode predicates = (ASTNode) whereClause.getChild(0);

        Map<ASTNode, ExprNodeDesc> nodeOutputs =
            genAllExprNodeDesc(predicates, reduceSinkInputRowResolver);
        removeMappingForKeys(predicates, nodeOutputs, reduceKeys);

        // extract columns missing in current RS key/value
        for (Map.Entry<ASTNode, ExprNodeDesc> entry : nodeOutputs.entrySet()) {
          ASTNode parameter = entry.getKey();
          ExprNodeDesc expression = entry.getValue();
          if (!(expression instanceof ExprNodeColumnDesc)) {
            continue;
          }
          if (ExprNodeDescUtils.indexOf(expression, reduceValues) >= 0) {
            continue;
          }
          String internalName = getColumnInternalName(reduceValues.size());
          String field = Utilities.ReduceField.VALUE.toString() + "." + internalName;

          reduceValues.add(expression);
          outputValueColumnNames.add(internalName);
          reduceSinkOutputRowResolver.putExpression(parameter,
              new ColumnInfo(field, expression.getTypeInfo(), null, false));
          colExprMap.put(field, expression);
        }
      }
    }

    ReduceSinkOperator rsOp = (ReduceSinkOperator) putOpInsertMap(
        OperatorFactory.getAndMakeChild(PlanUtils.getReduceSinkDesc(reduceKeys,
            grpByExprs.size(), reduceValues, distinctColIndices,
            outputKeyColumnNames, outputValueColumnNames, true, -1, grpByExprs.size(),
            -1), new RowSchema(reduceSinkOutputRowResolver
            .getColumnInfos()), inputOperatorInfo), reduceSinkOutputRowResolver);
    rsOp.setColumnExprMap(colExprMap);
    return rsOp;
  }

  // Remove expression node descriptor and children of it for a given predicate
  // from mapping if it's already on RS keys.
  // Remaining column expressions would be a candidate for an RS value
  private void removeMappingForKeys(ASTNode predicate, Map<ASTNode, ExprNodeDesc> mapping,
      List<ExprNodeDesc> keys) {
    ExprNodeDesc expr = mapping.get(predicate);
    if (expr != null && ExprNodeDescUtils.indexOf(expr, keys) >= 0) {
      removeRecursively(predicate, mapping);
    } else {
      for (int i = 0; i < predicate.getChildCount(); i++) {
        removeMappingForKeys((ASTNode) predicate.getChild(i), mapping, keys);
      }
    }
  }

  // Remove expression node desc and all children of it from mapping
  private void removeRecursively(ASTNode current, Map<ASTNode, ExprNodeDesc> mapping) {
    mapping.remove(current);
    for (int i = 0; i < current.getChildCount(); i++) {
      removeRecursively((ASTNode) current.getChild(i), mapping);
    }
  }

  /**
   * Generate the second ReduceSinkOperator for the Group By Plan
   * (parseInfo.getXXX(dest)). The new ReduceSinkOperator will be a child of
   * groupByOperatorInfo.
   *
   * The second ReduceSinkOperator will put the group by keys in the map-reduce
   * sort key, and put the partial aggregation results in the map-reduce value.
   *
   * @param numPartitionFields
   *          the number of fields in the map-reduce partition key. This should
   *          always be the same as the number of Group By keys. We should be
   *          able to remove this parameter since in this phase there is no
   *          distinct any more.
   * @return the new ReduceSinkOperator.
   * @throws SemanticException
   */
  @SuppressWarnings("nls")
  private Operator genGroupByPlanReduceSinkOperator2MR(QBParseInfo parseInfo,
      String dest,
      Operator groupByOperatorInfo,
      int numPartitionFields,
      int numReducers,
      boolean groupingSetsPresent) throws SemanticException {
    RowResolver reduceSinkInputRowResolver2 = opParseCtx.get(
        groupByOperatorInfo).getRowResolver();
    RowResolver reduceSinkOutputRowResolver2 = new RowResolver();
    reduceSinkOutputRowResolver2.setIsExprResolver(true);
    Map<String, ExprNodeDesc> colExprMap = new HashMap<String, ExprNodeDesc>();
    ArrayList<ExprNodeDesc> reduceKeys = new ArrayList<ExprNodeDesc>();
    ArrayList<String> outputColumnNames = new ArrayList<String>();
    // Get group-by keys and store in reduceKeys
    List<ASTNode> grpByExprs = getGroupByForClause(parseInfo, dest);
    for (int i = 0; i < grpByExprs.size(); ++i) {
      ASTNode grpbyExpr = grpByExprs.get(i);
      String field = getColumnInternalName(i);
      outputColumnNames.add(field);
      TypeInfo typeInfo = reduceSinkInputRowResolver2.getExpression(
          grpbyExpr).getType();
      ExprNodeColumnDesc inputExpr = new ExprNodeColumnDesc(typeInfo, field,
          "", false);
      reduceKeys.add(inputExpr);
      ColumnInfo colInfo = new ColumnInfo(Utilities.ReduceField.KEY.toString()
          + "." + field, typeInfo, "", false);
      reduceSinkOutputRowResolver2.putExpression(grpbyExpr, colInfo);
      colExprMap.put(colInfo.getInternalName(), inputExpr);
    }

    // add a key for reduce sink
    if (groupingSetsPresent) {
      // Note that partitioning fields dont need to change, since it is either
      // partitioned randomly, or by all grouping keys + distinct keys
      processGroupingSetReduceSinkOperator(
          reduceSinkInputRowResolver2,
          reduceSinkOutputRowResolver2,
          reduceKeys,
          outputColumnNames,
          colExprMap);
    }

    // Get partial aggregation results and store in reduceValues
    ArrayList<ExprNodeDesc> reduceValues = new ArrayList<ExprNodeDesc>();
    int inputField = reduceKeys.size();
    HashMap<String, ASTNode> aggregationTrees = parseInfo
        .getAggregationExprsForClause(dest);
    for (Map.Entry<String, ASTNode> entry : aggregationTrees.entrySet()) {
      String field = getColumnInternalName(inputField);
      ASTNode t = entry.getValue();
      TypeInfo typeInfo = reduceSinkInputRowResolver2.getExpression(t)
          .getType();
      ExprNodeColumnDesc exprDesc = new ExprNodeColumnDesc(typeInfo, field, "", false);
      reduceValues.add(exprDesc);
      inputField++;
      String col = getColumnInternalName(reduceValues.size() - 1);
      outputColumnNames.add(col);
      reduceSinkOutputRowResolver2.putExpression(t, new ColumnInfo(
          Utilities.ReduceField.VALUE.toString() + "." + col, typeInfo, "",
          false));
      colExprMap.put(col, exprDesc);
    }

    ReduceSinkOperator rsOp = (ReduceSinkOperator) putOpInsertMap(
        OperatorFactory.getAndMakeChild(PlanUtils.getReduceSinkDesc(reduceKeys,
            reduceValues, outputColumnNames, true, -1, numPartitionFields,
            numReducers), new RowSchema(reduceSinkOutputRowResolver2
            .getColumnInfos()), groupByOperatorInfo),
        reduceSinkOutputRowResolver2);

    rsOp.setColumnExprMap(colExprMap);
    return rsOp;
  }

  /**
   * Generate the second GroupByOperator for the Group By Plan
   * (parseInfo.getXXX(dest)). The new GroupByOperator will do the second
   * aggregation based on the partial aggregation results.
   *
   * @param mode
   *          the mode of aggregation (FINAL)
   * @param genericUDAFEvaluators
   *          The mapping from Aggregation StringTree to the
   *          genericUDAFEvaluator.
   * @return the new GroupByOperator
   * @throws SemanticException
   */
  @SuppressWarnings("nls")
  private Operator genGroupByPlanGroupByOperator2MR(QBParseInfo parseInfo,
      String dest,
      Operator reduceSinkOperatorInfo2,
      GroupByDesc.Mode mode,
      Map<String, GenericUDAFEvaluator> genericUDAFEvaluators,
      boolean groupingSetsPresent) throws SemanticException {

    RowResolver groupByInputRowResolver2 = opParseCtx.get(
        reduceSinkOperatorInfo2).getRowResolver();
    RowResolver groupByOutputRowResolver2 = new RowResolver();
    groupByOutputRowResolver2.setIsExprResolver(true);
    ArrayList<ExprNodeDesc> groupByKeys = new ArrayList<ExprNodeDesc>();
    ArrayList<AggregationDesc> aggregations = new ArrayList<AggregationDesc>();
    Map<String, ExprNodeDesc> colExprMap = new HashMap<String, ExprNodeDesc>();
    List<ASTNode> grpByExprs = getGroupByForClause(parseInfo, dest);
    ArrayList<String> outputColumnNames = new ArrayList<String>();
    for (int i = 0; i < grpByExprs.size(); ++i) {
      ASTNode grpbyExpr = grpByExprs.get(i);
      ColumnInfo exprInfo = groupByInputRowResolver2.getExpression(grpbyExpr);
      if (exprInfo == null) {
        throw new SemanticException(ErrorMsg.INVALID_COLUMN.getMsg(grpbyExpr));
      }

      String expression = exprInfo.getInternalName();
      groupByKeys.add(new ExprNodeColumnDesc(exprInfo.getType(), expression,
          exprInfo.getTabAlias(), exprInfo.getIsVirtualCol()));
      String field = getColumnInternalName(i);
      outputColumnNames.add(field);
      ColumnInfo oColInfo = new ColumnInfo(field, exprInfo.getType(), "", false);
      groupByOutputRowResolver2.putExpression(grpbyExpr,
          oColInfo);
      addAlternateGByKeyMappings(grpbyExpr, oColInfo, reduceSinkOperatorInfo2, groupByOutputRowResolver2);
      colExprMap.put(field, groupByKeys.get(groupByKeys.size() - 1));
    }

    // For grouping sets, add a dummy grouping key
    if (groupingSetsPresent) {
      addGroupingSetKey(
          groupByKeys,
          groupByInputRowResolver2,
          groupByOutputRowResolver2,
          outputColumnNames,
          colExprMap);
    }

    HashMap<String, ASTNode> aggregationTrees = parseInfo
        .getAggregationExprsForClause(dest);
    boolean containsDistinctAggr = false;
    for (Map.Entry<String, ASTNode> entry : aggregationTrees.entrySet()) {
      ArrayList<ExprNodeDesc> aggParameters = new ArrayList<ExprNodeDesc>();
      ASTNode value = entry.getValue();
      ColumnInfo paraExprInfo = groupByInputRowResolver2.getExpression(value);
      if (paraExprInfo == null) {
        throw new SemanticException(ErrorMsg.INVALID_COLUMN.getMsg(value));
      }
      String paraExpression = paraExprInfo.getInternalName();
      assert (paraExpression != null);
      aggParameters.add(new ExprNodeColumnDesc(paraExprInfo.getType(),
          paraExpression, paraExprInfo.getTabAlias(), paraExprInfo
              .getIsVirtualCol()));

      String aggName = unescapeIdentifier(value.getChild(0).getText());

      boolean isDistinct = value.getType() == HiveParser.TOK_FUNCTIONDI;
      containsDistinctAggr = containsDistinctAggr || isDistinct;
      boolean isStar = value.getType() == HiveParser.TOK_FUNCTIONSTAR;
      Mode amode = groupByDescModeToUDAFMode(mode, isDistinct);
      GenericUDAFEvaluator genericUDAFEvaluator = genericUDAFEvaluators
          .get(entry.getKey());
      assert (genericUDAFEvaluator != null);
      GenericUDAFInfo udaf = getGenericUDAFInfo(genericUDAFEvaluator, amode,
          aggParameters);
      aggregations
          .add(new AggregationDesc(
              aggName.toLowerCase(),
              udaf.genericUDAFEvaluator,
              udaf.convertedParameters,
              (mode != GroupByDesc.Mode.FINAL && value.getToken().getType() ==
              HiveParser.TOK_FUNCTIONDI),
              amode));
      String field = getColumnInternalName(groupByKeys.size()
          + aggregations.size() - 1);
      outputColumnNames.add(field);
      groupByOutputRowResolver2.putExpression(value, new ColumnInfo(
          field, udaf.returnType, "", false));
    }
    float groupByMemoryUsage = HiveConf.getFloatVar(conf, HiveConf.ConfVars.HIVEMAPAGGRHASHMEMORY);
    float memoryThreshold = HiveConf
        .getFloatVar(conf, HiveConf.ConfVars.HIVEMAPAGGRMEMORYTHRESHOLD);

    Operator op = putOpInsertMap(OperatorFactory.getAndMakeChild(
        new GroupByDesc(mode, outputColumnNames, groupByKeys, aggregations,
            false, groupByMemoryUsage, memoryThreshold, null, false, 0, containsDistinctAggr),
        new RowSchema(groupByOutputRowResolver2.getColumnInfos()),
        reduceSinkOperatorInfo2), groupByOutputRowResolver2);
    op.setColumnExprMap(colExprMap);
    return op;
  }

  /**
   * Generate a Group-By plan using a single map-reduce job (3 operators will be
   * inserted):
   *
   * ReduceSink ( keys = (K1_EXP, K2_EXP, DISTINCT_EXP), values = (A1_EXP,
   * A2_EXP) ) SortGroupBy (keys = (KEY.0,KEY.1), aggregations =
   * (count_distinct(KEY.2), sum(VALUE.0), count(VALUE.1))) Select (final
   * selects).
   *
   * @param dest
   * @param qb
   * @param input
   * @return
   * @throws SemanticException
   *
   *           Generate a Group-By plan using 1 map-reduce job. Spray by the
   *           group by key, and sort by the distinct key (if any), and compute
   *           aggregates * The aggregation evaluation functions are as
   *           follows: Partitioning Key: grouping key
   *
   *           Sorting Key: grouping key if no DISTINCT grouping + distinct key
   *           if DISTINCT
   *
   *           Reducer: iterate/merge (mode = COMPLETE)
   **/
  @SuppressWarnings({"nls"})
  private Operator genGroupByPlan1MR(String dest, QB qb, Operator input)
      throws SemanticException {

    QBParseInfo parseInfo = qb.getParseInfo();

    int numReducers = -1;
    ObjectPair<List<ASTNode>, List<Integer>> grpByExprsGroupingSets =
        getGroupByGroupingSetsForClause(parseInfo, dest);

    List<ASTNode> grpByExprs = grpByExprsGroupingSets.getFirst();
    List<Integer> groupingSets = grpByExprsGroupingSets.getSecond();

    if (grpByExprs.isEmpty()) {
      numReducers = 1;
    }

    // Grouping sets are not allowed
    if (!groupingSets.isEmpty()) {
      throw new SemanticException(ErrorMsg.HIVE_GROUPING_SETS_AGGR_NOMAPAGGR.getMsg());
    }

    // ////// 1. Generate ReduceSinkOperator
    ReduceSinkOperator reduceSinkOperatorInfo =
        genGroupByPlanReduceSinkOperator(qb,
            dest,
            input,
            grpByExprs,
            grpByExprs.size(),
            false,
            numReducers,
            false,
            false);

    // ////// 2. Generate GroupbyOperator
    Operator groupByOperatorInfo = genGroupByPlanGroupByOperator(parseInfo,
        dest, reduceSinkOperatorInfo, reduceSinkOperatorInfo, GroupByDesc.Mode.COMPLETE, null);

    return groupByOperatorInfo;
  }

  @SuppressWarnings({"nls"})
  private Operator genGroupByPlan1ReduceMultiGBY(List<String> dests, QB qb, Operator input,
      Map<String, Operator> aliasToOpInfo)
      throws SemanticException {

    QBParseInfo parseInfo = qb.getParseInfo();

    ExprNodeDesc previous = null;
    Operator selectInput = input;

    // In order to facilitate partition pruning, or the where clauses together and put them at the
    // top of the operator tree, this could also reduce the amount of data going to the reducer
    List<ExprNodeDesc.ExprNodeDescEqualityWrapper> whereExpressions =
        new ArrayList<ExprNodeDesc.ExprNodeDescEqualityWrapper>();
    for (String dest : dests) {
      ASTNode whereExpr = parseInfo.getWhrForClause(dest);

      if (whereExpr != null) {
        OpParseContext inputCtx = opParseCtx.get(input);
        RowResolver inputRR = inputCtx.getRowResolver();
        ExprNodeDesc current = genExprNodeDesc((ASTNode) whereExpr.getChild(0), inputRR);

        // Check the list of where expressions already added so they aren't duplicated
        ExprNodeDesc.ExprNodeDescEqualityWrapper currentWrapped =
            new ExprNodeDesc.ExprNodeDescEqualityWrapper(current);
        if (!whereExpressions.contains(currentWrapped)) {
          whereExpressions.add(currentWrapped);
        } else {
          continue;
        }

        if (previous == null) {
          // If this is the first expression
          previous = current;
          continue;
        }

        GenericUDFOPOr or = new GenericUDFOPOr();
        List<ExprNodeDesc> expressions = new ArrayList<ExprNodeDesc>(2);
        expressions.add(previous);
        expressions.add(current);
        ExprNodeDesc orExpr =
            new ExprNodeGenericFuncDesc(TypeInfoFactory.booleanTypeInfo, or, expressions);
        previous = orExpr;
      } else {
        // If an expression does not have a where clause, there can be no common filter
        previous = null;
        break;
      }
    }

    if (previous != null) {
      OpParseContext inputCtx = opParseCtx.get(input);
      RowResolver inputRR = inputCtx.getRowResolver();
      FilterDesc orFilterDesc = new FilterDesc(previous, false);

      selectInput = putOpInsertMap(OperatorFactory.getAndMakeChild(
          orFilterDesc, new RowSchema(
              inputRR.getColumnInfos()), input), inputRR);
    }

    // insert a select operator here used by the ColumnPruner to reduce
    // the data to shuffle
    Operator select = insertSelectAllPlanForGroupBy(selectInput);

    // Generate ReduceSinkOperator
    ReduceSinkOperator reduceSinkOperatorInfo =
        genCommonGroupByPlanReduceSinkOperator(qb, dests, select);

    // It is assumed throughout the code that a reducer has a single child, add a
    // ForwardOperator so that we can add multiple filter/group by operators as children
    RowResolver reduceSinkOperatorInfoRR = opParseCtx.get(reduceSinkOperatorInfo).getRowResolver();
    Operator forwardOp = putOpInsertMap(OperatorFactory.getAndMakeChild(new ForwardDesc(),
        new RowSchema(reduceSinkOperatorInfoRR.getColumnInfos()), reduceSinkOperatorInfo),
        reduceSinkOperatorInfoRR);

    Operator curr = forwardOp;

    for (String dest : dests) {
      curr = forwardOp;

      if (parseInfo.getWhrForClause(dest) != null) {
        ASTNode whereExpr = qb.getParseInfo().getWhrForClause(dest);
        curr = genFilterPlan((ASTNode) whereExpr.getChild(0), qb, forwardOp, aliasToOpInfo, false);
      }

      // Generate GroupbyOperator
      Operator groupByOperatorInfo = genGroupByPlanGroupByOperator(parseInfo,
          dest, curr, reduceSinkOperatorInfo, GroupByDesc.Mode.COMPLETE, null);

      curr = genPostGroupByBodyPlan(groupByOperatorInfo, dest, qb, aliasToOpInfo);
    }

    return curr;
  }

  static ArrayList<GenericUDAFEvaluator> getUDAFEvaluators(
      ArrayList<AggregationDesc> aggs) {
    ArrayList<GenericUDAFEvaluator> result = new ArrayList<GenericUDAFEvaluator>();
    for (int i = 0; i < aggs.size(); i++) {
      result.add(aggs.get(i).getGenericUDAFEvaluator());
    }
    return result;
  }

  /**
   * Generate a Multi Group-By plan using a 2 map-reduce jobs.
   *
   * @param dest
   * @param qb
   * @param input
   * @return
   * @throws SemanticException
   *
   *           Generate a Group-By plan using a 2 map-reduce jobs. Spray by the
   *           distinct key in hope of getting a uniform distribution, and
   *           compute partial aggregates by the grouping key. Evaluate partial
   *           aggregates first, and spray by the grouping key to compute actual
   *           aggregates in the second phase. The agggregation evaluation
   *           functions are as follows: Partitioning Key: distinct key
   *
   *           Sorting Key: distinct key
   *
   *           Reducer: iterate/terminatePartial (mode = PARTIAL1)
   *
   *           STAGE 2
   *
   *           Partitioning Key: grouping key
   *
   *           Sorting Key: grouping key
   *
   *           Reducer: merge/terminate (mode = FINAL)
   */
  @SuppressWarnings("nls")
  private Operator genGroupByPlan2MRMultiGroupBy(String dest, QB qb,
      Operator input) throws SemanticException {

    // ////// Generate GroupbyOperator for a map-side partial aggregation
    Map<String, GenericUDAFEvaluator> genericUDAFEvaluators =
        new LinkedHashMap<String, GenericUDAFEvaluator>();

    QBParseInfo parseInfo = qb.getParseInfo();

    // ////// 2. Generate GroupbyOperator
    Operator groupByOperatorInfo = genGroupByPlanGroupByOperator1(parseInfo,
        dest, input, GroupByDesc.Mode.HASH, genericUDAFEvaluators, true,
        null, false, false);

    int numReducers = -1;
    List<ASTNode> grpByExprs = getGroupByForClause(parseInfo, dest);

    // ////// 3. Generate ReduceSinkOperator2
    Operator reduceSinkOperatorInfo2 = genGroupByPlanReduceSinkOperator2MR(
        parseInfo, dest, groupByOperatorInfo, grpByExprs.size(), numReducers, false);

    // ////// 4. Generate GroupbyOperator2
    Operator groupByOperatorInfo2 = genGroupByPlanGroupByOperator2MR(parseInfo,
        dest, reduceSinkOperatorInfo2, GroupByDesc.Mode.FINAL,
        genericUDAFEvaluators, false);

    return groupByOperatorInfo2;
  }

  /**
   * Generate a Group-By plan using a 2 map-reduce jobs (5 operators will be
   * inserted):
   *
   * ReduceSink ( keys = (K1_EXP, K2_EXP, DISTINCT_EXP), values = (A1_EXP,
   * A2_EXP) ) NOTE: If DISTINCT_EXP is null, partition by rand() SortGroupBy
   * (keys = (KEY.0,KEY.1), aggregations = (count_distinct(KEY.2), sum(VALUE.0),
   * count(VALUE.1))) ReduceSink ( keys = (0,1), values=(2,3,4)) SortGroupBy
   * (keys = (KEY.0,KEY.1), aggregations = (sum(VALUE.0), sum(VALUE.1),
   * sum(VALUE.2))) Select (final selects).
   *
   * @param dest
   * @param qb
   * @param input
   * @return
   * @throws SemanticException
   *
   *           Generate a Group-By plan using a 2 map-reduce jobs. Spray by the
   *           grouping key and distinct key (or a random number, if no distinct
   *           is present) in hope of getting a uniform distribution, and
   *           compute partial aggregates grouped by the reduction key (grouping
   *           key + distinct key). Evaluate partial aggregates first, and spray
   *           by the grouping key to compute actual aggregates in the second
   *           phase. The agggregation evaluation functions are as follows:
   *           Partitioning Key: random() if no DISTINCT grouping + distinct key
   *           if DISTINCT
   *
   *           Sorting Key: grouping key if no DISTINCT grouping + distinct key
   *           if DISTINCT
   *
   *           Reducer: iterate/terminatePartial (mode = PARTIAL1)
   *
   *           STAGE 2
   *
   *           Partitioning Key: grouping key
   *
   *           Sorting Key: grouping key if no DISTINCT grouping + distinct key
   *           if DISTINCT
   *
   *           Reducer: merge/terminate (mode = FINAL)
   */
  @SuppressWarnings("nls")
  private Operator genGroupByPlan2MR(String dest, QB qb, Operator input)
      throws SemanticException {

    QBParseInfo parseInfo = qb.getParseInfo();

    ObjectPair<List<ASTNode>, List<Integer>> grpByExprsGroupingSets =
        getGroupByGroupingSetsForClause(parseInfo, dest);

    List<ASTNode> grpByExprs = grpByExprsGroupingSets.getFirst();
    List<Integer> groupingSets = grpByExprsGroupingSets.getSecond();

    // Grouping sets are not allowed
    // This restriction can be lifted in future.
    // HIVE-3508 has been filed for this
    if (!groupingSets.isEmpty()) {
      throw new SemanticException(ErrorMsg.HIVE_GROUPING_SETS_AGGR_NOMAPAGGR.getMsg());
    }

    // ////// 1. Generate ReduceSinkOperator
    // There is a special case when we want the rows to be randomly distributed
    // to
    // reducers for load balancing problem. That happens when there is no
    // DISTINCT
    // operator. We set the numPartitionColumns to -1 for this purpose. This is
    // captured by WritableComparableHiveObject.hashCode() function.
    ReduceSinkOperator reduceSinkOperatorInfo =
        genGroupByPlanReduceSinkOperator(qb,
            dest,
            input,
            grpByExprs,
            (parseInfo.getDistinctFuncExprsForClause(dest).isEmpty() ? -1 : Integer.MAX_VALUE),
            false,
            -1,
            false,
            false);

    // ////// 2. Generate GroupbyOperator
    Map<String, GenericUDAFEvaluator> genericUDAFEvaluators =
        new LinkedHashMap<String, GenericUDAFEvaluator>();
    GroupByOperator groupByOperatorInfo = (GroupByOperator) genGroupByPlanGroupByOperator(
        parseInfo, dest, reduceSinkOperatorInfo, reduceSinkOperatorInfo, GroupByDesc.Mode.PARTIAL1,
        genericUDAFEvaluators);

    int numReducers = -1;
    if (grpByExprs.isEmpty()) {
      numReducers = 1;
    }

    // ////// 3. Generate ReduceSinkOperator2
    Operator reduceSinkOperatorInfo2 = genGroupByPlanReduceSinkOperator2MR(
        parseInfo, dest, groupByOperatorInfo, grpByExprs.size(), numReducers, false);

    // ////// 4. Generate GroupbyOperator2
    Operator groupByOperatorInfo2 = genGroupByPlanGroupByOperator2MR(parseInfo,
        dest, reduceSinkOperatorInfo2, GroupByDesc.Mode.FINAL,
        genericUDAFEvaluators, false);

    return groupByOperatorInfo2;
  }

  private boolean optimizeMapAggrGroupBy(String dest, QB qb) {
    List<ASTNode> grpByExprs = getGroupByForClause(qb.getParseInfo(), dest);
    if ((grpByExprs != null) && !grpByExprs.isEmpty()) {
      return false;
    }

    if (!qb.getParseInfo().getDistinctFuncExprsForClause(dest).isEmpty()) {
      return false;
    }

    return true;
  }

  static private void extractColumns(Set<String> colNamesExprs,
      ExprNodeDesc exprNode) throws SemanticException {
    if (exprNode instanceof ExprNodeColumnDesc) {
      colNamesExprs.add(((ExprNodeColumnDesc) exprNode).getColumn());
      return;
    }

    if (exprNode instanceof ExprNodeGenericFuncDesc) {
      ExprNodeGenericFuncDesc funcDesc = (ExprNodeGenericFuncDesc) exprNode;
      for (ExprNodeDesc childExpr : funcDesc.getChildren()) {
        extractColumns(colNamesExprs, childExpr);
      }
    }
  }

  static private boolean hasCommonElement(Set<String> set1, Set<String> set2) {
    for (String elem1 : set1) {
      if (set2.contains(elem1)) {
        return true;
      }
    }

    return false;
  }

  private void checkExpressionsForGroupingSet(List<ASTNode> grpByExprs,
      List<ASTNode> distinctGrpByExprs,
      Map<String, ASTNode> aggregationTrees,
      RowResolver inputRowResolver) throws SemanticException {

    Set<String> colNamesGroupByExprs = new HashSet<String>();
    Set<String> colNamesGroupByDistinctExprs = new HashSet<String>();
    Set<String> colNamesAggregateParameters = new HashSet<String>();

    // The columns in the group by expressions should not intersect with the columns in the
    // distinct expressions
    for (ASTNode grpByExpr : grpByExprs) {
      extractColumns(colNamesGroupByExprs, genExprNodeDesc(grpByExpr, inputRowResolver));
    }

    // If there is a distinctFuncExp, add all parameters to the reduceKeys.
    if (!distinctGrpByExprs.isEmpty()) {
      for (ASTNode value : distinctGrpByExprs) {
        // 0 is function name
        for (int i = 1; i < value.getChildCount(); i++) {
          ASTNode parameter = (ASTNode) value.getChild(i);
          ExprNodeDesc distExprNode = genExprNodeDesc(parameter, inputRowResolver);
          // extract all the columns
          extractColumns(colNamesGroupByDistinctExprs, distExprNode);
        }

        if (hasCommonElement(colNamesGroupByExprs, colNamesGroupByDistinctExprs)) {
          throw new SemanticException(ErrorMsg.HIVE_GROUPING_SETS_AGGR_EXPRESSION_INVALID.getMsg());
        }
      }
    }

    for (Map.Entry<String, ASTNode> entry : aggregationTrees.entrySet()) {
      ASTNode value = entry.getValue();
      ArrayList<ExprNodeDesc> aggParameters = new ArrayList<ExprNodeDesc>();
      // 0 is the function name
      for (int i = 1; i < value.getChildCount(); i++) {
        ASTNode paraExpr = (ASTNode) value.getChild(i);
        ExprNodeDesc paraExprNode = genExprNodeDesc(paraExpr, inputRowResolver);

        // extract all the columns
        extractColumns(colNamesAggregateParameters, paraExprNode);
      }

      if (hasCommonElement(colNamesGroupByExprs, colNamesAggregateParameters)) {
        throw new SemanticException(ErrorMsg.HIVE_GROUPING_SETS_AGGR_EXPRESSION_INVALID.getMsg());
      }
    }
  }

  /**
   * Generate a Group-By plan using 1 map-reduce job. First perform a map-side
   * partial aggregation (to reduce the amount of data), at this point of time,
   * we may turn off map-side partial aggregation based on its performance. Then
   * spray by the group by key, and sort by the distinct key (if any), and
   * compute aggregates based on actual aggregates
   *
   * The agggregation evaluation functions are as follows:
   *
   * No grouping sets:
   * Group By Operator:
   * grouping keys: group by expressions if no DISTINCT
   * grouping keys: group by expressions + distinct keys if DISTINCT
   * Mapper: iterate/terminatePartial (mode = HASH)
   * Partitioning Key: grouping key
   * Sorting Key: grouping key if no DISTINCT
   * grouping + distinct key if DISTINCT
   * Reducer: iterate/terminate if DISTINCT
   * merge/terminate if NO DISTINCT (mode MERGEPARTIAL)
   *
   * Grouping Sets:
   * Group By Operator:
   * grouping keys: group by expressions + grouping id. if no DISTINCT
   * grouping keys: group by expressions + grouping id. + distinct keys if DISTINCT
   * Mapper: iterate/terminatePartial (mode = HASH)
   * Partitioning Key: grouping key + grouping id.
   * Sorting Key: grouping key + grouping id. if no DISTINCT
   * grouping + grouping id. + distinct key if DISTINCT
   * Reducer: iterate/terminate if DISTINCT
   * merge/terminate if NO DISTINCT (mode MERGEPARTIAL)
   *
   * Grouping Sets with an additional MR job introduced (distincts are not allowed):
   * Group By Operator:
   * grouping keys: group by expressions
   * Mapper: iterate/terminatePartial (mode = HASH)
   * Partitioning Key: grouping key
   * Sorting Key: grouping key
   * Reducer: merge/terminate (mode MERGEPARTIAL)
   * Group by Operator:
   * grouping keys: group by expressions + add a new grouping id. key
   *
   * STAGE 2
   * Partitioning Key: grouping key + grouping id.
   * Sorting Key: grouping key + grouping id.
   * Reducer: merge/terminate (mode = FINAL)
   * Group by Operator:
   * grouping keys: group by expressions + grouping id.
   */
  @SuppressWarnings("nls")
  private Operator genGroupByPlanMapAggrNoSkew(String dest, QB qb,
      Operator inputOperatorInfo) throws SemanticException {

    QBParseInfo parseInfo = qb.getParseInfo();
    ObjectPair<List<ASTNode>, List<Integer>> grpByExprsGroupingSets =
        getGroupByGroupingSetsForClause(parseInfo, dest);

    List<ASTNode> grpByExprs = grpByExprsGroupingSets.getFirst();
    List<Integer> groupingSets = grpByExprsGroupingSets.getSecond();
    boolean groupingSetsPresent = !groupingSets.isEmpty();

    int newMRJobGroupingSetsThreshold =
        conf.getIntVar(HiveConf.ConfVars.HIVE_NEW_JOB_GROUPING_SET_CARDINALITY);

    if (groupingSetsPresent) {
      checkExpressionsForGroupingSet(grpByExprs,
          parseInfo.getDistinctFuncExprsForClause(dest),
          parseInfo.getAggregationExprsForClause(dest),
          opParseCtx.get(inputOperatorInfo).getRowResolver());
    }

    // ////// Generate GroupbyOperator for a map-side partial aggregation
    Map<String, GenericUDAFEvaluator> genericUDAFEvaluators =
        new LinkedHashMap<String, GenericUDAFEvaluator>();

    // Is the grouping sets data consumed in the current in MR job, or
    // does it need an additional MR job
    boolean groupingSetsNeedAdditionalMRJob =
        groupingSetsPresent && groupingSets.size() > newMRJobGroupingSetsThreshold ?
            true : false;

    GroupByOperator groupByOperatorInfo =
        (GroupByOperator) genGroupByPlanMapGroupByOperator(
            qb,
            dest,
            grpByExprs,
            inputOperatorInfo,
            GroupByDesc.Mode.HASH,
            genericUDAFEvaluators,
            groupingSets,
            groupingSetsPresent && !groupingSetsNeedAdditionalMRJob);

    groupOpToInputTables.put(groupByOperatorInfo, opParseCtx.get(
        inputOperatorInfo).getRowResolver().getTableNames());
    int numReducers = -1;

    // Optimize the scenario when there are no grouping keys - only 1 reducer is
    // needed
    if (grpByExprs.isEmpty()) {
      numReducers = 1;
    }

    // ////// Generate ReduceSink Operator
    boolean isDistinct = !qb.getParseInfo().getDistinctFuncExprsForClause(dest).isEmpty();

    // Distincts are not allowed with an additional mr job
    if (groupingSetsNeedAdditionalMRJob && isDistinct) {
      String errorMsg = "The number of rows per input row due to grouping sets is "
          + groupingSets.size();
      throw new SemanticException(
          ErrorMsg.HIVE_GROUPING_SETS_THRESHOLD_NOT_ALLOWED_WITH_DISTINCTS.getMsg(errorMsg));
    }

    Operator reduceSinkOperatorInfo =
        genGroupByPlanReduceSinkOperator(qb,
            dest,
            groupByOperatorInfo,
            grpByExprs,
            grpByExprs.size(),
            true,
            numReducers,
            true,
            groupingSetsPresent && !groupingSetsNeedAdditionalMRJob);

    // Does it require a new MR job for grouping sets
    if (!groupingSetsPresent || !groupingSetsNeedAdditionalMRJob) {
      // This is a 1-stage map-reduce processing of the groupby. Tha map-side
      // aggregates was just used to
      // reduce output data. In case of distincts, partial results are not used,
      // and so iterate is again
      // invoked on the reducer. In case of non-distincts, partial results are
      // used, and merge is invoked
      // on the reducer.
      return genGroupByPlanGroupByOperator1(parseInfo, dest,
          reduceSinkOperatorInfo, GroupByDesc.Mode.MERGEPARTIAL,
          genericUDAFEvaluators, false,
          groupingSets, groupingSetsPresent, groupingSetsNeedAdditionalMRJob);
    }
    else
    {
      // Add 'n' rows corresponding to the grouping sets. For each row, create 'n' rows,
      // one for each grouping set key. Since map-side aggregation has already been performed,
      // the number of rows would have been reduced. Moreover, the rows corresponding to the
      // grouping keys come together, so there is a higher chance of finding the rows in the hash
      // table.
      Operator groupByOperatorInfo2 =
          genGroupByPlanGroupByOperator1(parseInfo, dest,
              reduceSinkOperatorInfo, GroupByDesc.Mode.PARTIALS,
              genericUDAFEvaluators, false,
              groupingSets, groupingSetsPresent, groupingSetsNeedAdditionalMRJob);

      // ////// Generate ReduceSinkOperator2
      Operator reduceSinkOperatorInfo2 = genGroupByPlanReduceSinkOperator2MR(
          parseInfo, dest, groupByOperatorInfo2, grpByExprs.size() + 1, numReducers,
          groupingSetsPresent);

      // ////// Generate GroupbyOperator3
      return genGroupByPlanGroupByOperator2MR(parseInfo, dest,
          reduceSinkOperatorInfo2, GroupByDesc.Mode.FINAL,
          genericUDAFEvaluators, groupingSetsPresent);
    }
  }

  /**
   * Generate a Group-By plan using a 2 map-reduce jobs. However, only 1
   * group-by plan is generated if the query involves no grouping key and no
   * distincts. In that case, the plan is same as generated by
   * genGroupByPlanMapAggr1MR. Otherwise, the following plan is generated: First
   * perform a map side partial aggregation (to reduce the amount of data). Then
   * spray by the grouping key and distinct key (or a random number, if no
   * distinct is present) in hope of getting a uniform distribution, and compute
   * partial aggregates grouped by the reduction key (grouping key + distinct
   * key). Evaluate partial aggregates first, and spray by the grouping key to
   * compute actual aggregates in the second phase.
   *
   * The agggregation evaluation functions are as follows:
   *
   * No grouping sets:
   * STAGE 1
   * Group by Operator:
   * grouping keys: group by expressions if no DISTINCT
   * grouping keys: group by expressions + distinct keys if DISTINCT
   * Mapper: iterate/terminatePartial (mode = HASH)
   * Partitioning Key: random() if no DISTINCT
   * grouping + distinct key if DISTINCT
   * Sorting Key: grouping key if no DISTINCT
   * grouping + distinct key if DISTINCT
   * Reducer: iterate/terminatePartial if DISTINCT
   * merge/terminatePartial if NO DISTINCT (mode = MERGEPARTIAL)
   * Group by Operator:
   * grouping keys: group by expressions
   *
   * STAGE 2
   * Partitioning Key: grouping key
   * Sorting Key: grouping key
   * Reducer: merge/terminate (mode = FINAL)
   *
   * In the presence of grouping sets, the agggregation evaluation functions are as follows:
   * STAGE 1
   * Group by Operator:
   * grouping keys: group by expressions + grouping id. if no DISTINCT
   * grouping keys: group by expressions + + grouping id. + distinct keys if DISTINCT
   * Mapper: iterate/terminatePartial (mode = HASH)
   * Partitioning Key: random() if no DISTINCT
   * grouping + grouping id. + distinct key if DISTINCT
   * Sorting Key: grouping key + grouping id. if no DISTINCT
   * grouping + grouping id. + distinct key if DISTINCT
   * Reducer: iterate/terminatePartial if DISTINCT
   * merge/terminatePartial if NO DISTINCT (mode = MERGEPARTIAL)
   * Group by Operator:
   * grouping keys: group by expressions + grouping id.
   *
   * STAGE 2
   * Partitioning Key: grouping key
   * Sorting Key: grouping key + grouping id.
   * Reducer: merge/terminate (mode = FINAL)
   */
  @SuppressWarnings("nls")
  private Operator genGroupByPlanMapAggr2MR(String dest, QB qb,
      Operator inputOperatorInfo) throws SemanticException {

    QBParseInfo parseInfo = qb.getParseInfo();

    ObjectPair<List<ASTNode>, List<Integer>> grpByExprsGroupingSets =
        getGroupByGroupingSetsForClause(parseInfo, dest);

    List<ASTNode> grpByExprs = grpByExprsGroupingSets.getFirst();
    List<Integer> groupingSets = grpByExprsGroupingSets.getSecond();
    boolean groupingSetsPresent = !groupingSets.isEmpty();

    if (groupingSetsPresent) {
      checkExpressionsForGroupingSet(grpByExprs,
          parseInfo.getDistinctFuncExprsForClause(dest),
          parseInfo.getAggregationExprsForClause(dest),
          opParseCtx.get(inputOperatorInfo).getRowResolver());

      int newMRJobGroupingSetsThreshold =
          conf.getIntVar(HiveConf.ConfVars.HIVE_NEW_JOB_GROUPING_SET_CARDINALITY);

      // Turn off skew if an additional MR job is required anyway for grouping sets.
      if (groupingSets.size() > newMRJobGroupingSetsThreshold) {
        String errorMsg = "The number of rows per input row due to grouping sets is "
            + groupingSets.size();
        throw new SemanticException(
            ErrorMsg.HIVE_GROUPING_SETS_THRESHOLD_NOT_ALLOWED_WITH_SKEW.getMsg(errorMsg));
      }
    }

    // ////// Generate GroupbyOperator for a map-side partial aggregation
    Map<String, GenericUDAFEvaluator> genericUDAFEvaluators =
        new LinkedHashMap<String, GenericUDAFEvaluator>();
    GroupByOperator groupByOperatorInfo =
        (GroupByOperator) genGroupByPlanMapGroupByOperator(
            qb, dest, grpByExprs, inputOperatorInfo, GroupByDesc.Mode.HASH,
            genericUDAFEvaluators, groupingSets, groupingSetsPresent);

    groupOpToInputTables.put(groupByOperatorInfo, opParseCtx.get(
        inputOperatorInfo).getRowResolver().getTableNames());
    // Optimize the scenario when there are no grouping keys and no distinct - 2
    // map-reduce jobs are not needed
    // For eg: select count(1) from T where t.ds = ....
    if (!optimizeMapAggrGroupBy(dest, qb)) {
      List<ASTNode> distinctFuncExprs = parseInfo.getDistinctFuncExprsForClause(dest);

      // ////// Generate ReduceSink Operator
      Operator reduceSinkOperatorInfo =
          genGroupByPlanReduceSinkOperator(qb,
              dest,
              groupByOperatorInfo,
              grpByExprs,
              distinctFuncExprs.isEmpty() ? -1 : Integer.MAX_VALUE,
              false,
              -1,
              true,
              groupingSetsPresent);

      // ////// Generate GroupbyOperator for a partial aggregation
      Operator groupByOperatorInfo2 = genGroupByPlanGroupByOperator1(parseInfo,
          dest, reduceSinkOperatorInfo, GroupByDesc.Mode.PARTIALS,
          genericUDAFEvaluators, false,
          groupingSets, groupingSetsPresent, false);

      int numReducers = -1;
      if (grpByExprs.isEmpty()) {
        numReducers = 1;
      }

      // ////// Generate ReduceSinkOperator2
      Operator reduceSinkOperatorInfo2 = genGroupByPlanReduceSinkOperator2MR(
          parseInfo, dest, groupByOperatorInfo2, grpByExprs.size(), numReducers,
          groupingSetsPresent);

      // ////// Generate GroupbyOperator3
      return genGroupByPlanGroupByOperator2MR(parseInfo, dest,
          reduceSinkOperatorInfo2, GroupByDesc.Mode.FINAL,
          genericUDAFEvaluators, groupingSetsPresent);
    } else {
      // If there are no grouping keys, grouping sets cannot be present
      assert !groupingSetsPresent;

      // ////// Generate ReduceSink Operator
      Operator reduceSinkOperatorInfo =
          genGroupByPlanReduceSinkOperator(qb,
              dest,
              groupByOperatorInfo,
              grpByExprs,
              grpByExprs.size(),
              false,
              1,
              true,
              groupingSetsPresent);

      return genGroupByPlanGroupByOperator2MR(parseInfo, dest,
          reduceSinkOperatorInfo, GroupByDesc.Mode.FINAL, genericUDAFEvaluators, false);
    }
  }

  @SuppressWarnings("nls")
  private Operator genConversionOps(String dest, QB qb, Operator input)
      throws SemanticException {

    Integer dest_type = qb.getMetaData().getDestTypeForAlias(dest);
    switch (dest_type.intValue()) {
    case QBMetaData.DEST_TABLE: {
      qb.getMetaData().getDestTableForAlias(dest);
      break;
    }
    case QBMetaData.DEST_PARTITION: {
      qb.getMetaData().getDestPartitionForAlias(dest).getTable();
      break;
    }
    default: {
      return input;
    }
    }

    return input;
  }

  private int getReducersBucketing(int totalFiles, int maxReducers) {
    int numFiles = (int)Math.ceil((double)totalFiles / (double)maxReducers);
    while (true) {
      if (totalFiles % numFiles == 0) {
        return totalFiles / numFiles;
      }
      numFiles++;
    }
  }

  private static class SortBucketRSCtx {
    ArrayList<ExprNodeDesc> partnCols;
    boolean multiFileSpray;
    int numFiles;
    int totalFiles;

    public SortBucketRSCtx() {
      partnCols = null;
      multiFileSpray = false;
      numFiles = 1;
      totalFiles = 1;
    }

    /**
     * @return the partnCols
     */
    public ArrayList<ExprNodeDesc> getPartnCols() {
      return partnCols;
    }

    /**
     * @param partnCols
     *          the partnCols to set
     */
    public void setPartnCols(ArrayList<ExprNodeDesc> partnCols) {
      this.partnCols = partnCols;
    }

    /**
     * @return the multiFileSpray
     */
    public boolean isMultiFileSpray() {
      return multiFileSpray;
    }

    /**
     * @param multiFileSpray
     *          the multiFileSpray to set
     */
    public void setMultiFileSpray(boolean multiFileSpray) {
      this.multiFileSpray = multiFileSpray;
    }

    /**
     * @return the numFiles
     */
    public int getNumFiles() {
      return numFiles;
    }

    /**
     * @param numFiles
     *          the numFiles to set
     */
    public void setNumFiles(int numFiles) {
      this.numFiles = numFiles;
    }

    /**
     * @return the totalFiles
     */
    public int getTotalFiles() {
      return totalFiles;
    }

    /**
     * @param totalFiles
     *          the totalFiles to set
     */
    public void setTotalFiles(int totalFiles) {
      this.totalFiles = totalFiles;
    }
  }

  @SuppressWarnings("nls")
  private Operator genBucketingSortingDest(String dest, Operator input, QB qb,
      TableDesc table_desc, Table dest_tab, SortBucketRSCtx ctx) throws SemanticException {

    // If the table is bucketed, and bucketing is enforced, do the following:
    // If the number of buckets is smaller than the number of maximum reducers,
    // create those many reducers.
    // If not, create a multiFileSink instead of FileSink - the multiFileSink will
    // spray the data into multiple buckets. That way, we can support a very large
    // number of buckets without needing a very large number of reducers.
    boolean enforceBucketing = false;
    boolean enforceSorting = false;
    ArrayList<ExprNodeDesc> partnCols = new ArrayList<ExprNodeDesc>();
    ArrayList<ExprNodeDesc> partnColsNoConvert = new ArrayList<ExprNodeDesc>();
    ArrayList<ExprNodeDesc> sortCols = new ArrayList<ExprNodeDesc>();
    ArrayList<Integer> sortOrders = new ArrayList<Integer>();
    boolean multiFileSpray = false;
    int numFiles = 1;
    int totalFiles = 1;

    if ((dest_tab.getNumBuckets() > 0) &&
        (conf.getBoolVar(HiveConf.ConfVars.HIVEENFORCEBUCKETING))) {
      enforceBucketing = true;
      partnCols = getParitionColsFromBucketCols(dest, qb, dest_tab, table_desc, input, true);
      partnColsNoConvert = getParitionColsFromBucketCols(dest, qb, dest_tab, table_desc, input,
          false);
    }

    if ((dest_tab.getSortCols() != null) &&
        (dest_tab.getSortCols().size() > 0) &&
        (conf.getBoolVar(HiveConf.ConfVars.HIVEENFORCESORTING))) {
      enforceSorting = true;
      sortCols = getSortCols(dest, qb, dest_tab, table_desc, input, true);
      sortOrders = getSortOrders(dest, qb, dest_tab, input);
      if (!enforceBucketing) {
        partnCols = sortCols;
        partnColsNoConvert = getSortCols(dest, qb, dest_tab, table_desc, input, false);
      }
    }

    if (enforceBucketing || enforceSorting) {
      int maxReducers = conf.getIntVar(HiveConf.ConfVars.MAXREDUCERS);
      if (conf.getIntVar(HiveConf.ConfVars.HADOOPNUMREDUCERS) > 0) {
        maxReducers = conf.getIntVar(HiveConf.ConfVars.HADOOPNUMREDUCERS);
      }
      int numBuckets = dest_tab.getNumBuckets();
      if (numBuckets > maxReducers) {
        multiFileSpray = true;
        totalFiles = numBuckets;
        if (totalFiles % maxReducers == 0) {
          numFiles = totalFiles / maxReducers;
        }
        else {
          // find the number of reducers such that it is a divisor of totalFiles
          maxReducers = getReducersBucketing(totalFiles, maxReducers);
          numFiles = totalFiles / maxReducers;
        }
      }
      else {
        maxReducers = numBuckets;
      }

      input = genReduceSinkPlanForSortingBucketing(dest_tab, input,
          sortCols, sortOrders, partnCols, maxReducers);
      ctx.setMultiFileSpray(multiFileSpray);
      ctx.setNumFiles(numFiles);
      ctx.setPartnCols(partnColsNoConvert);
      ctx.setTotalFiles(totalFiles);
    }
    return input;
  }

  /**
   * Check for HOLD_DDLTIME hint.
   *
   * @param qb
   * @return true if HOLD_DDLTIME is set, false otherwise.
   */
  private boolean checkHoldDDLTime(QB qb) {
    ASTNode hints = qb.getParseInfo().getHints();
    if (hints == null) {
      return false;
    }
    for (int pos = 0; pos < hints.getChildCount(); pos++) {
      ASTNode hint = (ASTNode) hints.getChild(pos);
      if (((ASTNode) hint.getChild(0)).getToken().getType() == HiveParser.TOK_HOLD_DDLTIME) {
        return true;
      }
    }
    return false;
  }

  @SuppressWarnings("nls")
  private Operator genFileSinkPlan(String dest, QB qb, Operator input)
      throws SemanticException {

    RowResolver inputRR = opParseCtx.get(input).getRowResolver();
    QBMetaData qbm = qb.getMetaData();
    Integer dest_type = qbm.getDestTypeForAlias(dest);

    Table dest_tab = null; // destination table if any
    Partition dest_part = null;// destination partition if any
    Path queryTmpdir = null; // the intermediate destination directory
    Path dest_path = null; // the final destination directory
    TableDesc table_desc = null;
    int currentTableId = 0;
    boolean isLocal = false;
    SortBucketRSCtx rsCtx = new SortBucketRSCtx();
    DynamicPartitionCtx dpCtx = null;
    LoadTableDesc ltd = null;
    boolean holdDDLTime = checkHoldDDLTime(qb);
    ListBucketingCtx lbCtx = null;

    switch (dest_type.intValue()) {
    case QBMetaData.DEST_TABLE: {

      dest_tab = qbm.getDestTableForAlias(dest);

      // Is the user trying to insert into a external tables
      if ((!conf.getBoolVar(HiveConf.ConfVars.HIVE_INSERT_INTO_EXTERNAL_TABLES)) &&
          (dest_tab.getTableType().equals(TableType.EXTERNAL_TABLE))) {
        throw new SemanticException(
            ErrorMsg.INSERT_EXTERNAL_TABLE.getMsg(dest_tab.getTableName()));
      }

      Map<String, String> partSpec = qbm.getPartSpecForAlias(dest);
      dest_path = dest_tab.getPath();

      // If the query here is an INSERT_INTO and the target is an immutable table,
      // verify that our destination is empty before proceeding
      if (dest_tab.isImmutable() &&
          qb.getParseInfo().isInsertIntoTable(dest_tab.getDbName(),dest_tab.getTableName())){
        try {
          FileSystem fs = dest_path.getFileSystem(conf);
          if (! MetaStoreUtils.isDirEmpty(fs,dest_path)){
            LOG.warn("Attempted write into an immutable table : "
                + dest_tab.getTableName() + " : " + dest_path);
            throw new SemanticException(
                ErrorMsg.INSERT_INTO_IMMUTABLE_TABLE.getMsg(dest_tab.getTableName()));
          }
        } catch (IOException ioe) {
            LOG.warn("Error while trying to determine if immutable table has any data : "
                + dest_tab.getTableName() + " : " + dest_path);
          throw new SemanticException(ErrorMsg.INSERT_INTO_IMMUTABLE_TABLE.getMsg(ioe.getMessage()));
        }
      }

      // check for partition
      List<FieldSchema> parts = dest_tab.getPartitionKeys();
      if (parts != null && parts.size() > 0) { // table is partitioned
        if (partSpec == null || partSpec.size() == 0) { // user did NOT specify partition
          throw new SemanticException(generateErrorMessage(
              qb.getParseInfo().getDestForClause(dest),
              ErrorMsg.NEED_PARTITION_ERROR.getMsg()));
        }
        // the HOLD_DDLTIIME hint should not be used with dynamic partition since the
        // newly generated partitions should always update their DDLTIME
        if (holdDDLTime) {
          throw new SemanticException(generateErrorMessage(
              qb.getParseInfo().getDestForClause(dest),
              ErrorMsg.HOLD_DDLTIME_ON_NONEXIST_PARTITIONS.getMsg()));
        }
        dpCtx = qbm.getDPCtx(dest);
        if (dpCtx == null) {
          dest_tab.validatePartColumnNames(partSpec, false);
          dpCtx = new DynamicPartitionCtx(dest_tab, partSpec,
              conf.getVar(HiveConf.ConfVars.DEFAULTPARTITIONNAME),
              conf.getIntVar(HiveConf.ConfVars.DYNAMICPARTITIONMAXPARTSPERNODE));
          qbm.setDPCtx(dest, dpCtx);
        }

        if (!HiveConf.getBoolVar(conf, HiveConf.ConfVars.DYNAMICPARTITIONING)) { // allow DP
          throw new SemanticException(generateErrorMessage(
              qb.getParseInfo().getDestForClause(dest),
              ErrorMsg.DYNAMIC_PARTITION_DISABLED.getMsg()));
        }
        if (dpCtx.getSPPath() != null) {
          dest_path = new Path(dest_tab.getPath(), dpCtx.getSPPath());
        }
        if ((dest_tab.getNumBuckets() > 0) &&
            (conf.getBoolVar(HiveConf.ConfVars.HIVEENFORCEBUCKETING))) {
          dpCtx.setNumBuckets(dest_tab.getNumBuckets());
        }
      }

      boolean isNonNativeTable = dest_tab.isNonNative();
      if (isNonNativeTable) {
        queryTmpdir = dest_path;
      } else {
    	// if we are on viewfs we don't want to use /tmp as tmp dir since rename from /tmp/..
        // to final /user/hive/warehouse/ will fail later, so instead pick tmp dir
        // on same namespace as tbl dir.
        queryTmpdir = dest_path.toUri().getScheme().equals("viewfs") ?
          ctx.getExtTmpPathRelTo(dest_path.getParent().toUri()) :
          ctx.getExternalTmpPath(dest_path.toUri());
      }
      if (dpCtx != null) {
        // set the root of the temporay path where dynamic partition columns will populate
        dpCtx.setRootPath(queryTmpdir);
      }
      // this table_desc does not contain the partitioning columns
      table_desc = Utilities.getTableDesc(dest_tab);

      // Add sorting/bucketing if needed
      input = genBucketingSortingDest(dest, input, qb, table_desc, dest_tab, rsCtx);

      idToTableNameMap.put(String.valueOf(destTableId), dest_tab.getTableName());
      currentTableId = destTableId;
      destTableId++;

      lbCtx = constructListBucketingCtx(dest_tab.getSkewedColNames(),
          dest_tab.getSkewedColValues(), dest_tab.getSkewedColValueLocationMaps(),
          dest_tab.isStoredAsSubDirectories(), conf);

      // Create the work for moving the table
      // NOTE: specify Dynamic partitions in dest_tab for WriteEntity
      if (!isNonNativeTable) {
        ltd = new LoadTableDesc(queryTmpdir,table_desc, dpCtx);
        ltd.setReplace(!qb.getParseInfo().isInsertIntoTable(dest_tab.getDbName(),
            dest_tab.getTableName()));
        ltd.setLbCtx(lbCtx);

        if (holdDDLTime) {
          LOG.info("this query will not update transient_lastDdlTime!");
          ltd.setHoldDDLTime(true);
        }
        loadTableWork.add(ltd);
      }

      WriteEntity output = null;

      // Here only register the whole table for post-exec hook if no DP present
      // in the case of DP, we will register WriteEntity in MoveTask when the
      // list of dynamically created partitions are known.
      if ((dpCtx == null || dpCtx.getNumDPCols() == 0)) {
        output = new WriteEntity(dest_tab, determineWriteType(ltd, isNonNativeTable));
        if (!outputs.add(output)) {
          throw new SemanticException(ErrorMsg.OUTPUT_SPECIFIED_MULTIPLE_TIMES
              .getMsg(dest_tab.getTableName()));
        }
      }
      if ((dpCtx != null) && (dpCtx.getNumDPCols() >= 0)) {
        // No static partition specified
        if (dpCtx.getNumSPCols() == 0) {
          output = new WriteEntity(dest_tab, determineWriteType(ltd, isNonNativeTable), false);
          outputs.add(output);
        }
        // part of the partition specified
        // Create a DummyPartition in this case. Since, the metastore does not store partial
        // partitions currently, we need to store dummy partitions
        else {
          try {
            String ppath = dpCtx.getSPPath();
            ppath = ppath.substring(0, ppath.length() - 1);
            DummyPartition p =
                new DummyPartition(dest_tab, dest_tab.getDbName()
                    + "@" + dest_tab.getTableName() + "@" + ppath,
                    partSpec);
            output = new WriteEntity(p, WriteEntity.WriteType.INSERT, false);
            outputs.add(output);
          } catch (HiveException e) {
            throw new SemanticException(e.getMessage(), e);
          }
        }
      }

      ctx.getLoadTableOutputMap().put(ltd, output);
      break;
    }
    case QBMetaData.DEST_PARTITION: {

      dest_part = qbm.getDestPartitionForAlias(dest);
      dest_tab = dest_part.getTable();
      if ((!conf.getBoolVar(HiveConf.ConfVars.HIVE_INSERT_INTO_EXTERNAL_TABLES)) &&
          dest_tab.getTableType().equals(TableType.EXTERNAL_TABLE)) {
        throw new SemanticException(
            ErrorMsg.INSERT_EXTERNAL_TABLE.getMsg(dest_tab.getTableName()));
      }

      Path tabPath = dest_tab.getPath();
      Path partPath = dest_part.getDataLocation();

      // If the query here is an INSERT_INTO and the target is an immutable table,
      // verify that our destination is empty before proceeding
      if (dest_tab.isImmutable() &&
          qb.getParseInfo().isInsertIntoTable(dest_tab.getDbName(),dest_tab.getTableName())){
        qb.getParseInfo().isInsertToTable();
        try {
          FileSystem fs = partPath.getFileSystem(conf);
          if (! MetaStoreUtils.isDirEmpty(fs,partPath)){
            LOG.warn("Attempted write into an immutable table partition : "
                + dest_tab.getTableName() + " : " + partPath);
            throw new SemanticException(
                ErrorMsg.INSERT_INTO_IMMUTABLE_TABLE.getMsg(dest_tab.getTableName()));
          }
        } catch (IOException ioe) {
            LOG.warn("Error while trying to determine if immutable table partition has any data : "
                + dest_tab.getTableName() + " : " + partPath);
          throw new SemanticException(ErrorMsg.INSERT_INTO_IMMUTABLE_TABLE.getMsg(ioe.getMessage()));
        }
      }

      // if the table is in a different dfs than the partition,
      // replace the partition's dfs with the table's dfs.
      dest_path = new Path(tabPath.toUri().getScheme(), tabPath.toUri()
          .getAuthority(), partPath.toUri().getPath());

      // if we are on viewfs we don't want to use /tmp as tmp dir since rename from /tmp/..
      // to final /user/hive/warehouse/ will fail later, so instead pick tmp dir
      // on same namespace as tbl dir.
      queryTmpdir = dest_path.toUri().getScheme().equals("viewfs") ?
        ctx.getExtTmpPathRelTo(dest_path.getParent().toUri()) :
        ctx.getExternalTmpPath(dest_path.toUri());
      table_desc = Utilities.getTableDesc(dest_tab);

      // Add sorting/bucketing if needed
      input = genBucketingSortingDest(dest, input, qb, table_desc, dest_tab, rsCtx);

      idToTableNameMap.put(String.valueOf(destTableId), dest_tab.getTableName());
      currentTableId = destTableId;
      destTableId++;

      lbCtx = constructListBucketingCtx(dest_part.getSkewedColNames(),
          dest_part.getSkewedColValues(), dest_part.getSkewedColValueLocationMaps(),
          dest_part.isStoredAsSubDirectories(), conf);
      ltd = new LoadTableDesc(queryTmpdir, table_desc, dest_part.getSpec());
      ltd.setReplace(!qb.getParseInfo().isInsertIntoTable(dest_tab.getDbName(),
          dest_tab.getTableName()));
      ltd.setLbCtx(lbCtx);

      if (holdDDLTime) {
        try {
          Partition part = db.getPartition(dest_tab, dest_part.getSpec(), false);
          if (part == null) {
            throw new SemanticException(generateErrorMessage(
                qb.getParseInfo().getDestForClause(dest),
                ErrorMsg.HOLD_DDLTIME_ON_NONEXIST_PARTITIONS.getMsg()));
          }
        } catch (HiveException e) {
          throw new SemanticException(e);
        }
        LOG.info("this query will not update transient_lastDdlTime!");
        ltd.setHoldDDLTime(true);
      }
      loadTableWork.add(ltd);
      if (!outputs.add(new WriteEntity(dest_part, (ltd.getReplace() ?
          WriteEntity.WriteType.INSERT_OVERWRITE :
          WriteEntity.WriteType.INSERT)))) {
        throw new SemanticException(ErrorMsg.OUTPUT_SPECIFIED_MULTIPLE_TIMES
            .getMsg(dest_tab.getTableName() + "@" + dest_part.getName()));
      }
      break;
    }
    case QBMetaData.DEST_LOCAL_FILE:
      isLocal = true;
      // fall through
    case QBMetaData.DEST_DFS_FILE: {
      dest_path = new Path(qbm.getDestFileForAlias(dest));

      if (isLocal) {
        // for local directory - we always write to map-red intermediate
        // store and then copy to local fs
        queryTmpdir = ctx.getMRTmpPath();
      } else {
        // otherwise write to the file system implied by the directory
        // no copy is required. we may want to revisit this policy in future

        try {
          Path qPath = FileUtils.makeQualified(dest_path, conf);
          queryTmpdir = ctx.getExternalTmpPath(qPath.toUri());
        } catch (Exception e) {
          throw new SemanticException("Error creating temporary folder on: "
              + dest_path, e);
        }
      }
      String cols = "";
      String colTypes = "";
      ArrayList<ColumnInfo> colInfos = inputRR.getColumnInfos();

      // CTAS case: the file output format and serde are defined by the create
      // table command
      // rather than taking the default value
      List<FieldSchema> field_schemas = null;
      CreateTableDesc tblDesc = qb.getTableDesc();
      if (tblDesc != null) {
        field_schemas = new ArrayList<FieldSchema>();
      }

      boolean first = true;
      for (ColumnInfo colInfo : colInfos) {
        String[] nm = inputRR.reverseLookup(colInfo.getInternalName());

        if (nm[1] != null) { // non-null column alias
          colInfo.setAlias(nm[1]);
        }

        String colName = colInfo.getInternalName();  //default column name
        if (field_schemas != null) {
          FieldSchema col = new FieldSchema();
          if (!("".equals(nm[0])) && nm[1] != null) {
            colName = unescapeIdentifier(colInfo.getAlias()).toLowerCase(); // remove ``
          }
          col.setName(colName);;
          col.setType(colInfo.getType().getTypeName());
          field_schemas.add(col);
        }

        if (!first) {
          cols = cols.concat(",");
          colTypes = colTypes.concat(":");
        }

        first = false;
        cols = cols.concat(colName);

        // Replace VOID type with string when the output is a temp table or
        // local files.
        // A VOID type can be generated under the query:
        //
        // select NULL from tt;
        // or
        // insert overwrite local directory "abc" select NULL from tt;
        //
        // where there is no column type to which the NULL value should be
        // converted.
        //
        String tName = colInfo.getType().getTypeName();
        if (tName.equals(serdeConstants.VOID_TYPE_NAME)) {
          colTypes = colTypes.concat(serdeConstants.STRING_TYPE_NAME);
        } else {
          colTypes = colTypes.concat(tName);
        }
      }

      // update the create table descriptor with the resulting schema.
      if (tblDesc != null) {
        tblDesc.setCols(new ArrayList<FieldSchema>(field_schemas));
      }

      boolean isDestTempFile = true;
      if (!ctx.isMRTmpFileURI(dest_path.toUri().toString())) {
        idToTableNameMap.put(String.valueOf(destTableId), dest_path.toUri().toString());
        currentTableId = destTableId;
        destTableId++;
        isDestTempFile = false;
      }

      boolean isDfsDir = (dest_type.intValue() == QBMetaData.DEST_DFS_FILE);
      loadFileWork.add(new LoadFileDesc(tblDesc, queryTmpdir, dest_path, isDfsDir, cols,
          colTypes));

      if (tblDesc == null) {
        if (qb.getIsQuery()) {
          String fileFormat = HiveConf.getVar(conf, HiveConf.ConfVars.HIVEQUERYRESULTFILEFORMAT);
          table_desc = PlanUtils.getDefaultQueryOutputTableDesc(cols, colTypes, fileFormat);
        } else {
          table_desc = PlanUtils.getDefaultTableDesc(qb.getLLocalDirectoryDesc(), cols, colTypes);
        }
      } else {
        table_desc = PlanUtils.getTableDesc(tblDesc, cols, colTypes);
      }

      if (!outputs.add(new WriteEntity(dest_path, !isDfsDir, isDestTempFile))) {
        throw new SemanticException(ErrorMsg.OUTPUT_SPECIFIED_MULTIPLE_TIMES
            .getMsg(dest_path.toUri().toString()));
      }
      break;
    }
    default:
      throw new SemanticException("Unknown destination type: " + dest_type);
    }

    input = genConversionSelectOperator(dest, qb, input, table_desc, dpCtx);
    inputRR = opParseCtx.get(input).getRowResolver();

    ArrayList<ColumnInfo> vecCol = new ArrayList<ColumnInfo>();

    try {
      StructObjectInspector rowObjectInspector = (StructObjectInspector) table_desc
          .getDeserializer().getObjectInspector();
      List<? extends StructField> fields = rowObjectInspector
          .getAllStructFieldRefs();
      for (int i = 0; i < fields.size(); i++) {
        vecCol.add(new ColumnInfo(fields.get(i).getFieldName(), TypeInfoUtils
            .getTypeInfoFromObjectInspector(fields.get(i)
            .getFieldObjectInspector()), "", false));
      }
    } catch (Exception e) {
      throw new SemanticException(e.getMessage(), e);
    }

    RowSchema fsRS = new RowSchema(vecCol);

    // The output files of a FileSink can be merged if they are either not being written to a table
    // or are being written to a table which is either not bucketed or enforce bucketing is not set
    // and table the table is either not sorted or enforce sorting is not set
    boolean canBeMerged = (dest_tab == null || !((dest_tab.getNumBuckets() > 0 &&
        conf.getBoolVar(HiveConf.ConfVars.HIVEENFORCEBUCKETING)) ||
        (dest_tab.getSortCols() != null && dest_tab.getSortCols().size() > 0 &&
        conf.getBoolVar(HiveConf.ConfVars.HIVEENFORCESORTING))));

    FileSinkDesc fileSinkDesc = new FileSinkDesc(
      queryTmpdir,
      table_desc,
      conf.getBoolVar(HiveConf.ConfVars.COMPRESSRESULT),
      currentTableId,
      rsCtx.isMultiFileSpray(),
      canBeMerged,
      rsCtx.getNumFiles(),
      rsCtx.getTotalFiles(),
      rsCtx.getPartnCols(),
      dpCtx);

    /* Set List Bucketing context. */
    if (lbCtx != null) {
      lbCtx.processRowSkewedIndex(fsRS);
      lbCtx.calculateSkewedValueSubDirList();
    }
    fileSinkDesc.setLbCtx(lbCtx);

    // set it in plan instead of runtime in FileSinkOperator
    fileSinkDesc.setStatsCollectRawDataSize(HiveConf.getBoolVar(conf,
        HiveConf.ConfVars.HIVE_STATS_COLLECT_RAWDATASIZE));

    // set the stats publishing/aggregating key prefix
    // the same as directory name. The directory name
    // can be changed in the optimizer but the key should not be changed
    // it should be the same as the MoveWork's sourceDir.
    fileSinkDesc.setStatsAggPrefix(fileSinkDesc.getDirName().toString());
    if (HiveConf.getVar(conf, HIVESTATSDBCLASS).equalsIgnoreCase(StatDB.fs.name())) {
      String statsTmpLoc = ctx.getExternalTmpPath(queryTmpdir.toUri()).toString();
      LOG.info("Set stats collection dir : " + statsTmpLoc);
      conf.set(StatsSetupConst.STATS_TMP_LOC, statsTmpLoc);
    }

    if (dest_part != null) {
      try {
        String staticSpec = Warehouse.makePartPath(dest_part.getSpec());
        fileSinkDesc.setStaticSpec(staticSpec);
      } catch (MetaException e) {
        throw new SemanticException(e);
      }
    } else if (dpCtx != null) {
      fileSinkDesc.setStaticSpec(dpCtx.getSPPath());
    }

    Operator output = putOpInsertMap(OperatorFactory.getAndMakeChild(fileSinkDesc,
        fsRS, input), inputRR);

    if (ltd != null && SessionState.get() != null) {
      SessionState.get().getLineageState()
          .mapDirToFop(ltd.getSourcePath(), (FileSinkOperator) output);
    }

    if (LOG.isDebugEnabled()) {
      LOG.debug("Created FileSink Plan for clause: " + dest + "dest_path: "
          + dest_path + " row schema: " + inputRR.toString());
    }

    fsopToTable.put((FileSinkOperator) output, dest_tab);
    return output;
  }

  /**
   * Generate the conversion SelectOperator that converts the columns into the
   * types that are expected by the table_desc.
   */
  Operator genConversionSelectOperator(String dest, QB qb, Operator input,
      TableDesc table_desc, DynamicPartitionCtx dpCtx) throws SemanticException {
    StructObjectInspector oi = null;
    try {
      Deserializer deserializer = table_desc.getDeserializerClass()
          .newInstance();
      deserializer.initialize(conf, table_desc.getProperties());
      oi = (StructObjectInspector) deserializer.getObjectInspector();
    } catch (Exception e) {
      throw new SemanticException(e);
    }

    // Check column number
    List<? extends StructField> tableFields = oi.getAllStructFieldRefs();
    boolean dynPart = HiveConf.getBoolVar(conf, HiveConf.ConfVars.DYNAMICPARTITIONING);
    ArrayList<ColumnInfo> rowFields = opParseCtx.get(input).getRowResolver()
        .getColumnInfos();
    int inColumnCnt = rowFields.size();
    int outColumnCnt = tableFields.size();
    if (dynPart && dpCtx != null) {
      outColumnCnt += dpCtx.getNumDPCols();
    }

    if (inColumnCnt != outColumnCnt) {
      String reason = "Table " + dest + " has " + outColumnCnt
          + " columns, but query has " + inColumnCnt + " columns.";
      throw new SemanticException(ErrorMsg.TARGET_TABLE_COLUMN_MISMATCH.getMsg(
          qb.getParseInfo().getDestForClause(dest), reason));
    } else if (dynPart && dpCtx != null) {
      // create the mapping from input ExprNode to dest table DP column
      dpCtx.mapInputToDP(rowFields.subList(tableFields.size(), rowFields.size()));
    }

    // Check column types
    boolean converted = false;
    int columnNumber = tableFields.size();
    ArrayList<ExprNodeDesc> expressions = new ArrayList<ExprNodeDesc>(
        columnNumber);
    // MetadataTypedColumnsetSerDe does not need type conversions because it
    // does the conversion to String by itself.
    boolean isMetaDataSerDe = table_desc.getDeserializerClass().equals(
        MetadataTypedColumnsetSerDe.class);
    boolean isLazySimpleSerDe = table_desc.getDeserializerClass().equals(
        LazySimpleSerDe.class);
    if (!isMetaDataSerDe) {

      // here only deals with non-partition columns. We deal with partition columns next
      for (int i = 0; i < columnNumber; i++) {
        ObjectInspector tableFieldOI = tableFields.get(i)
            .getFieldObjectInspector();
        TypeInfo tableFieldTypeInfo = TypeInfoUtils
            .getTypeInfoFromObjectInspector(tableFieldOI);
        TypeInfo rowFieldTypeInfo = rowFields.get(i).getType();
        ExprNodeDesc column = new ExprNodeColumnDesc(rowFieldTypeInfo,
            rowFields.get(i).getInternalName(), "", false, rowFields.get(i).isSkewedCol());
        // LazySimpleSerDe can convert any types to String type using
        // JSON-format.
        if (!tableFieldTypeInfo.equals(rowFieldTypeInfo)
            && !(isLazySimpleSerDe
                && tableFieldTypeInfo.getCategory().equals(Category.PRIMITIVE) && tableFieldTypeInfo
                  .equals(TypeInfoFactory.stringTypeInfo))) {
          // need to do some conversions here
          converted = true;
          if (tableFieldTypeInfo.getCategory() != Category.PRIMITIVE) {
            // cannot convert to complex types
            column = null;
          } else {
            column = ParseUtils.createConversionCast(
                column, (PrimitiveTypeInfo)tableFieldTypeInfo);
          }
          if (column == null) {
            String reason = "Cannot convert column " + i + " from "
                + rowFieldTypeInfo + " to " + tableFieldTypeInfo + ".";
            throw new SemanticException(ErrorMsg.TARGET_TABLE_COLUMN_MISMATCH
                .getMsg(qb.getParseInfo().getDestForClause(dest), reason));
          }
        }
        expressions.add(column);
      }
    }

    // deal with dynamic partition columns: convert ExprNodeDesc type to String??
    if (dynPart && dpCtx != null && dpCtx.getNumDPCols() > 0) {
      // DP columns starts with tableFields.size()
      for (int i = tableFields.size(); i < rowFields.size(); ++i) {
        TypeInfo rowFieldTypeInfo = rowFields.get(i).getType();
        ExprNodeDesc column = new ExprNodeColumnDesc(
            rowFieldTypeInfo, rowFields.get(i).getInternalName(), "", false);
        expressions.add(column);
      }
      // converted = true; // [TODO]: should we check & convert type to String and set it to true?
    }

    if (converted) {
      // add the select operator
      RowResolver rowResolver = new RowResolver();
      ArrayList<String> colName = new ArrayList<String>();
      for (int i = 0; i < expressions.size(); i++) {
        String name = getColumnInternalName(i);
        rowResolver.put("", name, new ColumnInfo(name, expressions.get(i)
            .getTypeInfo(), "", false));
        colName.add(name);
      }
      Operator output = putOpInsertMap(OperatorFactory.getAndMakeChild(
          new SelectDesc(expressions, colName), new RowSchema(rowResolver
              .getColumnInfos()), input), rowResolver);

      return output;
    } else {
      // not converted
      return input;
    }
  }

  @SuppressWarnings("nls")
  private Operator genLimitPlan(String dest, QB qb, Operator input, int limit)
      throws SemanticException {
    // A map-only job can be optimized - instead of converting it to a
    // map-reduce job, we can have another map
    // job to do the same to avoid the cost of sorting in the map-reduce phase.
    // A better approach would be to
    // write into a local file and then have a map-only job.
    // Add the limit operator to get the value fields

    RowResolver inputRR = opParseCtx.get(input).getRowResolver();

    LimitDesc limitDesc = new LimitDesc(limit);
    globalLimitCtx.setLastReduceLimitDesc(limitDesc);

    Operator limitMap = putOpInsertMap(OperatorFactory.getAndMakeChild(
        limitDesc, new RowSchema(inputRR.getColumnInfos()), input),
        inputRR);

    if (LOG.isDebugEnabled()) {
      LOG.debug("Created LimitOperator Plan for clause: " + dest
          + " row schema: " + inputRR.toString());
    }

    return limitMap;
  }

  private Operator genUDTFPlan(GenericUDTF genericUDTF,
      String outputTableAlias, ArrayList<String> colAliases, QB qb,
      Operator input, boolean outerLV) throws SemanticException {

    // No GROUP BY / DISTRIBUTE BY / SORT BY / CLUSTER BY
    QBParseInfo qbp = qb.getParseInfo();
    if (!qbp.getDestToGroupBy().isEmpty()) {
      throw new SemanticException(ErrorMsg.UDTF_NO_GROUP_BY.getMsg());
    }
    if (!qbp.getDestToDistributeBy().isEmpty()) {
      throw new SemanticException(ErrorMsg.UDTF_NO_DISTRIBUTE_BY.getMsg());
    }
    if (!qbp.getDestToSortBy().isEmpty()) {
      throw new SemanticException(ErrorMsg.UDTF_NO_SORT_BY.getMsg());
    }
    if (!qbp.getDestToClusterBy().isEmpty()) {
      throw new SemanticException(ErrorMsg.UDTF_NO_CLUSTER_BY.getMsg());
    }
    if (!qbp.getAliasToLateralViews().isEmpty()) {
      throw new SemanticException(ErrorMsg.UDTF_LATERAL_VIEW.getMsg());
    }

    if (LOG.isDebugEnabled()) {
      LOG.debug("Table alias: " + outputTableAlias + " Col aliases: "
          + colAliases);
    }

    // Use the RowResolver from the input operator to generate a input
    // ObjectInspector that can be used to initialize the UDTF. Then, the

    // resulting output object inspector can be used to make the RowResolver
    // for the UDTF operator
    RowResolver selectRR = opParseCtx.get(input).getRowResolver();
    ArrayList<ColumnInfo> inputCols = selectRR.getColumnInfos();

    // Create the object inspector for the input columns and initialize the UDTF
    ArrayList<String> colNames = new ArrayList<String>();
    ObjectInspector[] colOIs = new ObjectInspector[inputCols.size()];
    for (int i = 0; i < inputCols.size(); i++) {
      colNames.add(inputCols.get(i).getInternalName());
      colOIs[i] = inputCols.get(i).getObjectInspector();
    }
    StandardStructObjectInspector rowOI =
        ObjectInspectorFactory.getStandardStructObjectInspector(colNames, Arrays.asList(colOIs));
    StructObjectInspector outputOI = genericUDTF.initialize(rowOI);

    int numUdtfCols = outputOI.getAllStructFieldRefs().size();
    if (colAliases.isEmpty()) {
      // user did not specfied alias names, infer names from outputOI
      for (StructField field : outputOI.getAllStructFieldRefs()) {
        colAliases.add(field.getFieldName());
      }
    }
    // Make sure that the number of column aliases in the AS clause matches
    // the number of columns output by the UDTF
    int numSuppliedAliases = colAliases.size();
    if (numUdtfCols != numSuppliedAliases) {
      throw new SemanticException(ErrorMsg.UDTF_ALIAS_MISMATCH
          .getMsg("expected " + numUdtfCols + " aliases " + "but got "
              + numSuppliedAliases));
    }

    // Generate the output column info's / row resolver using internal names.
    ArrayList<ColumnInfo> udtfCols = new ArrayList<ColumnInfo>();

    Iterator<String> colAliasesIter = colAliases.iterator();
    for (StructField sf : outputOI.getAllStructFieldRefs()) {

      String colAlias = colAliasesIter.next();
      assert (colAlias != null);

      // Since the UDTF operator feeds into a LVJ operator that will rename
      // all the internal names, we can just use field name from the UDTF's OI
      // as the internal name
      ColumnInfo col = new ColumnInfo(sf.getFieldName(), TypeInfoUtils
          .getTypeInfoFromObjectInspector(sf.getFieldObjectInspector()),
          outputTableAlias, false);
      udtfCols.add(col);
    }

    // Create the row resolver for this operator from the output columns
    RowResolver out_rwsch = new RowResolver();
    for (int i = 0; i < udtfCols.size(); i++) {
      out_rwsch.put(outputTableAlias, colAliases.get(i), udtfCols.get(i));
    }

    // Add the UDTFOperator to the operator DAG
    Operator<?> udtf = putOpInsertMap(OperatorFactory.getAndMakeChild(
        new UDTFDesc(genericUDTF, outerLV), new RowSchema(out_rwsch.getColumnInfos()),
        input), out_rwsch);
    return udtf;
  }

  @SuppressWarnings("nls")
  private Operator genLimitMapRedPlan(String dest, QB qb, Operator input,
      int limit, boolean extraMRStep) throws SemanticException {
    // A map-only job can be optimized - instead of converting it to a
    // map-reduce job, we can have another map
    // job to do the same to avoid the cost of sorting in the map-reduce phase.
    // A better approach would be to
    // write into a local file and then have a map-only job.
    // Add the limit operator to get the value fields
    Operator curr = genLimitPlan(dest, qb, input, limit);

    // the client requested that an extra map-reduce step be performed
    if (!extraMRStep) {
      return curr;
    }

    // Create a reduceSink operator followed by another limit
    curr = genReduceSinkPlan(dest, qb, curr, 1);
    return genLimitPlan(dest, qb, curr, limit);
  }

  private ArrayList<ExprNodeDesc> getParitionColsFromBucketCols(String dest, QB qb, Table tab,
      TableDesc table_desc, Operator input, boolean convert)
      throws SemanticException {
    List<String> tabBucketCols = tab.getBucketCols();
    List<FieldSchema> tabCols = tab.getCols();

    // Partition by the bucketing column
    List<Integer> posns = new ArrayList<Integer>();

    for (String bucketCol : tabBucketCols) {
      int pos = 0;
      for (FieldSchema tabCol : tabCols) {
        if (bucketCol.equals(tabCol.getName())) {
          posns.add(pos);
          break;
        }
        pos++;
      }
    }

    return genConvertCol(dest, qb, tab, table_desc, input, posns, convert);
  }

  private ArrayList<ExprNodeDesc> genConvertCol(String dest, QB qb, Table tab,
      TableDesc table_desc, Operator input, List<Integer> posns, boolean convert)
      throws SemanticException {
    StructObjectInspector oi = null;
    try {
      Deserializer deserializer = table_desc.getDeserializerClass()
          .newInstance();
      deserializer.initialize(conf, table_desc.getProperties());
      oi = (StructObjectInspector) deserializer.getObjectInspector();
    } catch (Exception e) {
      throw new SemanticException(e);
    }

    List<? extends StructField> tableFields = oi.getAllStructFieldRefs();
    ArrayList<ColumnInfo> rowFields = opParseCtx.get(input).getRowResolver()
        .getColumnInfos();

    // Check column type
    int columnNumber = posns.size();
    ArrayList<ExprNodeDesc> expressions = new ArrayList<ExprNodeDesc>(columnNumber);
    for (Integer posn : posns) {
      ObjectInspector tableFieldOI = tableFields.get(posn).getFieldObjectInspector();
      TypeInfo tableFieldTypeInfo = TypeInfoUtils.getTypeInfoFromObjectInspector(tableFieldOI);
      TypeInfo rowFieldTypeInfo = rowFields.get(posn).getType();
      ExprNodeDesc column = new ExprNodeColumnDesc(rowFieldTypeInfo,
          rowFields.get(posn).getInternalName(), rowFields.get(posn).getTabAlias(),
          rowFields.get(posn).getIsVirtualCol());

      if (convert && !tableFieldTypeInfo.equals(rowFieldTypeInfo)) {
        // need to do some conversions here
        if (tableFieldTypeInfo.getCategory() != Category.PRIMITIVE) {
          // cannot convert to complex types
          column = null;
        } else {
          column = ParseUtils.createConversionCast(
              column, (PrimitiveTypeInfo)tableFieldTypeInfo);
        }
        if (column == null) {
          String reason = "Cannot convert column " + posn + " from "
              + rowFieldTypeInfo + " to " + tableFieldTypeInfo + ".";
          throw new SemanticException(ErrorMsg.TARGET_TABLE_COLUMN_MISMATCH
              .getMsg(qb.getParseInfo().getDestForClause(dest), reason));
        }
      }
      expressions.add(column);
    }

    return expressions;
  }

  private ArrayList<ExprNodeDesc> getSortCols(String dest, QB qb, Table tab, TableDesc table_desc,
      Operator input, boolean convert)
      throws SemanticException {
    RowResolver inputRR = opParseCtx.get(input).getRowResolver();
    List<Order> tabSortCols = tab.getSortCols();
    List<FieldSchema> tabCols = tab.getCols();

    // Partition by the bucketing column
    List<Integer> posns = new ArrayList<Integer>();
    for (Order sortCol : tabSortCols) {
      int pos = 0;
      for (FieldSchema tabCol : tabCols) {
        if (sortCol.getCol().equals(tabCol.getName())) {
          ColumnInfo colInfo = inputRR.getColumnInfos().get(pos);
          posns.add(pos);
          break;
        }
        pos++;
      }
    }

    return genConvertCol(dest, qb, tab, table_desc, input, posns, convert);
  }

  private ArrayList<Integer> getSortOrders(String dest, QB qb, Table tab, Operator input)
      throws SemanticException {
    RowResolver inputRR = opParseCtx.get(input).getRowResolver();
    List<Order> tabSortCols = tab.getSortCols();
    List<FieldSchema> tabCols = tab.getCols();

    ArrayList<Integer> orders = new ArrayList<Integer>();
    for (Order sortCol : tabSortCols) {
      for (FieldSchema tabCol : tabCols) {
        if (sortCol.getCol().equals(tabCol.getName())) {
          orders.add(sortCol.getOrder());
          break;
        }
      }
    }
    return orders;
  }

  @SuppressWarnings("nls")
  private Operator genReduceSinkPlanForSortingBucketing(Table tab, Operator input,
      ArrayList<ExprNodeDesc> sortCols,
      List<Integer> sortOrders,
      ArrayList<ExprNodeDesc> partitionCols,
      int numReducers)
      throws SemanticException {
    RowResolver inputRR = opParseCtx.get(input).getRowResolver();

    // For the generation of the values expression just get the inputs
    // signature and generate field expressions for those
    Map<String, ExprNodeDesc> colExprMap = new HashMap<String, ExprNodeDesc>();
    ArrayList<ExprNodeDesc> valueCols = new ArrayList<ExprNodeDesc>();
    for (ColumnInfo colInfo : inputRR.getColumnInfos()) {
      valueCols.add(new ExprNodeColumnDesc(colInfo.getType(), colInfo
          .getInternalName(), colInfo.getTabAlias(), colInfo
          .getIsVirtualCol()));
      colExprMap.put(colInfo.getInternalName(), valueCols
          .get(valueCols.size() - 1));
    }

    ArrayList<String> outputColumns = new ArrayList<String>();
    for (int i = 0; i < valueCols.size(); i++) {
      outputColumns.add(getColumnInternalName(i));
    }

    StringBuilder order = new StringBuilder();
    for (int sortOrder : sortOrders) {
      order.append(sortOrder == BaseSemanticAnalyzer.HIVE_COLUMN_ORDER_ASC ? '+' : '-');
    }

    Operator interim = putOpInsertMap(OperatorFactory.getAndMakeChild(PlanUtils
        .getReduceSinkDesc(sortCols, valueCols, outputColumns, false, -1,
            partitionCols, order.toString(), numReducers),
        new RowSchema(inputRR.getColumnInfos()), input), inputRR);
    interim.setColumnExprMap(colExprMap);
    reduceSinkOperatorsAddedByEnforceBucketingSorting.add((ReduceSinkOperator) interim);

    // Add the extract operator to get the value fields
    RowResolver out_rwsch = new RowResolver();
    RowResolver interim_rwsch = inputRR;
    Integer pos = Integer.valueOf(0);
    for (ColumnInfo colInfo : interim_rwsch.getColumnInfos()) {
      String[] info = interim_rwsch.reverseLookup(colInfo.getInternalName());
      out_rwsch.put(info[0], info[1], new ColumnInfo(
          getColumnInternalName(pos), colInfo.getType(), info[0],
          colInfo.getIsVirtualCol(), colInfo.isHiddenVirtualCol()));
      pos = Integer.valueOf(pos.intValue() + 1);
    }

    Operator output = putOpInsertMap(OperatorFactory.getAndMakeChild(
        new ExtractDesc(new ExprNodeColumnDesc(TypeInfoFactory.stringTypeInfo,
            Utilities.ReduceField.VALUE.toString(), "", false)), new RowSchema(
            out_rwsch.getColumnInfos()), interim), out_rwsch);

    if (LOG.isDebugEnabled()) {
      LOG.debug("Created ReduceSink Plan for table: " + tab.getTableName() +
          " row schema: " + out_rwsch.toString());
    }

    return output;

  }

  @SuppressWarnings("nls")
  private Operator genReduceSinkPlan(String dest, QB qb, Operator input,
      int numReducers) throws SemanticException {

    RowResolver inputRR = opParseCtx.get(input).getRowResolver();

    // First generate the expression for the partition and sort keys
    // The cluster by clause / distribute by clause has the aliases for
    // partition function
    ASTNode partitionExprs = qb.getParseInfo().getClusterByForClause(dest);
    if (partitionExprs == null) {
      partitionExprs = qb.getParseInfo().getDistributeByForClause(dest);
    }
    ArrayList<ExprNodeDesc> partitionCols = new ArrayList<ExprNodeDesc>();
    if (partitionExprs != null) {
      int ccount = partitionExprs.getChildCount();
      for (int i = 0; i < ccount; ++i) {
        ASTNode cl = (ASTNode) partitionExprs.getChild(i);
        partitionCols.add(genExprNodeDesc(cl, inputRR));
      }
    }

    ASTNode sortExprs = qb.getParseInfo().getClusterByForClause(dest);
    if (sortExprs == null) {
      sortExprs = qb.getParseInfo().getSortByForClause(dest);
    }

    if (sortExprs == null) {
      sortExprs = qb.getParseInfo().getOrderByForClause(dest);
      if (sortExprs != null) {
        assert numReducers == 1;
        // in strict mode, in the presence of order by, limit must be specified
        Integer limit = qb.getParseInfo().getDestLimit(dest);
        if (conf.getVar(HiveConf.ConfVars.HIVEMAPREDMODE).equalsIgnoreCase(
            "strict")
            && limit == null) {
          throw new SemanticException(generateErrorMessage(sortExprs,
              ErrorMsg.NO_LIMIT_WITH_ORDERBY.getMsg()));
        }
      }
    }

    ArrayList<ExprNodeDesc> sortCols = new ArrayList<ExprNodeDesc>();
    StringBuilder order = new StringBuilder();
    if (sortExprs != null) {
      int ccount = sortExprs.getChildCount();
      for (int i = 0; i < ccount; ++i) {
        ASTNode cl = (ASTNode) sortExprs.getChild(i);

        if (cl.getType() == HiveParser.TOK_TABSORTCOLNAMEASC) {
          // SortBy ASC
          order.append("+");
          cl = (ASTNode) cl.getChild(0);
        } else if (cl.getType() == HiveParser.TOK_TABSORTCOLNAMEDESC) {
          // SortBy DESC
          order.append("-");
          cl = (ASTNode) cl.getChild(0);
        } else {
          // ClusterBy
          order.append("+");
        }
        ExprNodeDesc exprNode = genExprNodeDesc(cl, inputRR);
        sortCols.add(exprNode);
      }
    }

    // For the generation of the values expression just get the inputs
    // signature and generate field expressions for those
    Map<String, ExprNodeDesc> colExprMap = new HashMap<String, ExprNodeDesc>();
    ArrayList<ExprNodeDesc> valueCols = new ArrayList<ExprNodeDesc>();
    for (ColumnInfo colInfo : inputRR.getColumnInfos()) {
      valueCols.add(new ExprNodeColumnDesc(colInfo.getType(), colInfo
          .getInternalName(), colInfo.getTabAlias(), colInfo
          .getIsVirtualCol()));
      colExprMap.put(colInfo.getInternalName(), valueCols
          .get(valueCols.size() - 1));
    }

    ArrayList<String> outputColumns = new ArrayList<String>();
    for (int i = 0; i < valueCols.size(); i++) {
      outputColumns.add(getColumnInternalName(i));
    }
    Operator interim = putOpInsertMap(OperatorFactory.getAndMakeChild(PlanUtils
        .getReduceSinkDesc(sortCols, valueCols, outputColumns, false, -1,
            partitionCols, order.toString(), numReducers),
        new RowSchema(inputRR.getColumnInfos()), input), inputRR);
    interim.setColumnExprMap(colExprMap);

    // Add the extract operator to get the value fields
    RowResolver out_rwsch = new RowResolver();
    RowResolver interim_rwsch = inputRR;
    Integer pos = Integer.valueOf(0);
    for (ColumnInfo colInfo : interim_rwsch.getColumnInfos()) {
      String[] info = interim_rwsch.reverseLookup(colInfo.getInternalName());
      out_rwsch.put(info[0], info[1], new ColumnInfo(
          getColumnInternalName(pos), colInfo.getType(), info[0],
          colInfo.getIsVirtualCol(), colInfo.isHiddenVirtualCol()));
      pos = Integer.valueOf(pos.intValue() + 1);
    }

    Operator output = putOpInsertMap(OperatorFactory.getAndMakeChild(
        new ExtractDesc(new ExprNodeColumnDesc(TypeInfoFactory.stringTypeInfo,
            Utilities.ReduceField.VALUE.toString(), "", false)), new RowSchema(
            out_rwsch.getColumnInfos()), interim), out_rwsch);

    if (LOG.isDebugEnabled()) {
      LOG.debug("Created ReduceSink Plan for clause: " + dest + " row schema: "
          + out_rwsch.toString());
    }
    return output;
  }

  private Operator genJoinOperatorChildren(QBJoinTree join, Operator left,
      Operator[] right, HashSet<Integer> omitOpts) throws SemanticException {

    RowResolver outputRS = new RowResolver();
    ArrayList<String> outputColumnNames = new ArrayList<String>();
    // all children are base classes
    Operator<?>[] rightOps = new Operator[right.length];
    int outputPos = 0;

    Map<String, Byte> reversedExprs = new HashMap<String, Byte>();
    HashMap<Byte, List<ExprNodeDesc>> exprMap = new HashMap<Byte, List<ExprNodeDesc>>();
    Map<String, ExprNodeDesc> colExprMap = new HashMap<String, ExprNodeDesc>();
    HashMap<Integer, Set<String>> posToAliasMap = new HashMap<Integer, Set<String>>();
    HashMap<Byte, List<ExprNodeDesc>> filterMap =
        new HashMap<Byte, List<ExprNodeDesc>>();

    for (int pos = 0; pos < right.length; ++pos) {

      Operator input = right[pos];
      if (input == null) {
        input = left;
      }

      ArrayList<ExprNodeDesc> keyDesc = new ArrayList<ExprNodeDesc>();
      ArrayList<ExprNodeDesc> filterDesc = new ArrayList<ExprNodeDesc>();
      Byte tag = Byte.valueOf((byte) (((ReduceSinkDesc) (input.getConf()))
          .getTag()));

      // check whether this input operator produces output
      if (omitOpts == null || !omitOpts.contains(pos)) {
        // prepare output descriptors for the input opt
        RowResolver inputRS = opParseCtx.get(input).getRowResolver();
        Iterator<String> keysIter = inputRS.getTableNames().iterator();
        Set<String> aliases = posToAliasMap.get(pos);
        if (aliases == null) {
          aliases = new HashSet<String>();
          posToAliasMap.put(pos, aliases);
        }
        while (keysIter.hasNext()) {
          String key = keysIter.next();
          aliases.add(key);
          HashMap<String, ColumnInfo> map = inputRS.getFieldMap(key);
          Iterator<String> fNamesIter = map.keySet().iterator();
          while (fNamesIter.hasNext()) {
            String field = fNamesIter.next();
            ColumnInfo valueInfo = inputRS.get(key, field);
            keyDesc.add(new ExprNodeColumnDesc(valueInfo.getType(), valueInfo
                .getInternalName(), valueInfo.getTabAlias(), valueInfo
                .getIsVirtualCol()));

            if (outputRS.get(key, field) == null) {
              String colName = getColumnInternalName(outputPos);
              outputPos++;
              outputColumnNames.add(colName);
              colExprMap.put(colName, keyDesc.get(keyDesc.size() - 1));
              outputRS.put(key, field, new ColumnInfo(colName, valueInfo
                  .getType(), key, valueInfo.getIsVirtualCol(), valueInfo
                  .isHiddenVirtualCol()));
              reversedExprs.put(colName, tag);
            }
          }
        }
        for (ASTNode cond : join.getFilters().get(tag)) {
          filterDesc.add(genExprNodeDesc(cond, inputRS));
        }
      }
      exprMap.put(tag, keyDesc);
      filterMap.put(tag, filterDesc);
      rightOps[pos] = input;
    }

    JoinCondDesc[] joinCondns = new JoinCondDesc[join.getJoinCond().length];
    for (int i = 0; i < join.getJoinCond().length; i++) {
      JoinCond condn = join.getJoinCond()[i];
      joinCondns[i] = new JoinCondDesc(condn);
    }

    JoinDesc desc = new JoinDesc(exprMap, outputColumnNames,
        join.getNoOuterJoin(), joinCondns, filterMap);
    desc.setReversedExprs(reversedExprs);
    desc.setFilterMap(join.getFilterMap());

    JoinOperator joinOp = (JoinOperator) OperatorFactory.getAndMakeChild(desc,
        new RowSchema(outputRS.getColumnInfos()), rightOps);
    joinOp.setColumnExprMap(colExprMap);
    joinOp.setPosToAliasMap(posToAliasMap);

    if (join.getNullSafes() != null) {
      boolean[] nullsafes = new boolean[join.getNullSafes().size()];
      for (int i = 0; i < nullsafes.length; i++) {
        nullsafes[i] = join.getNullSafes().get(i);
      }
      desc.setNullSafes(nullsafes);
    }
    queryProperties.incrementJoinCount(joinOp.getConf().getNoOuterJoin());
    return putOpInsertMap(joinOp, outputRS);
  }

  @SuppressWarnings("nls")
  private Operator genJoinReduceSinkChild(QB qb, QBJoinTree joinTree,
      Operator child, String[] srcs, int pos) throws SemanticException {
    RowResolver inputRS = opParseCtx.get(child).getRowResolver();
    RowResolver outputRS = new RowResolver();
    ArrayList<String> outputColumns = new ArrayList<String>();
    ArrayList<ExprNodeDesc> reduceKeys = new ArrayList<ExprNodeDesc>();

    // Compute join keys and store in reduceKeys
    ArrayList<ASTNode> exprs = joinTree.getExpressions().get(pos);
    for (int i = 0; i < exprs.size(); i++) {
      ASTNode expr = exprs.get(i);
      reduceKeys.add(genExprNodeDesc(expr, inputRS));
    }

    // Walk over the input row resolver and copy in the output
    ArrayList<ExprNodeDesc> reduceValues = new ArrayList<ExprNodeDesc>();
    Iterator<String> tblNamesIter = inputRS.getTableNames().iterator();
    Map<String, ExprNodeDesc> colExprMap = new HashMap<String, ExprNodeDesc>();
    while (tblNamesIter.hasNext()) {
      String src = tblNamesIter.next();
      HashMap<String, ColumnInfo> fMap = inputRS.getFieldMap(src);
      for (Map.Entry<String, ColumnInfo> entry : fMap.entrySet()) {
        String field = entry.getKey();
        ColumnInfo valueInfo = entry.getValue();
        ExprNodeColumnDesc inputExpr = new ExprNodeColumnDesc(valueInfo
            .getType(), valueInfo.getInternalName(), valueInfo.getTabAlias(),
            valueInfo.getIsVirtualCol());
        reduceValues.add(inputExpr);
        if (outputRS.get(src, field) == null) {
          String col = getColumnInternalName(reduceValues.size() - 1);
          outputColumns.add(col);
          ColumnInfo newColInfo = new ColumnInfo(Utilities.ReduceField.VALUE
              .toString()
              + "." + col, valueInfo.getType(), src, valueInfo
              .getIsVirtualCol(), valueInfo.isHiddenVirtualCol());

          colExprMap.put(newColInfo.getInternalName(), inputExpr);
          outputRS.put(src, field, newColInfo);
        }
      }
    }

    int numReds = -1;

    // Use only 1 reducer in case of cartesian product
    if (reduceKeys.size() == 0) {
      numReds = 1;

      // Cartesian product is not supported in strict mode
      if (conf.getVar(HiveConf.ConfVars.HIVEMAPREDMODE).equalsIgnoreCase(
          "strict")) {
        throw new SemanticException(ErrorMsg.NO_CARTESIAN_PRODUCT.getMsg());
      }
    }

    ReduceSinkOperator rsOp = (ReduceSinkOperator) putOpInsertMap(
        OperatorFactory.getAndMakeChild(PlanUtils.getReduceSinkDesc(reduceKeys,
            reduceValues, outputColumns, false, joinTree.getNextTag(),
            reduceKeys.size(), numReds), new RowSchema(outputRS
            .getColumnInfos()), child), outputRS);
    rsOp.setColumnExprMap(colExprMap);
    rsOp.setInputAliases(srcs);
    return rsOp;
  }

  private Operator genJoinOperator(QB qb, QBJoinTree joinTree,
      Map<String, Operator> map,
      Operator joiningOp) throws SemanticException {
    QBJoinTree leftChild = joinTree.getJoinSrc();
    Operator joinSrcOp = joiningOp instanceof JoinOperator ? joiningOp : null;

    if (joinSrcOp == null && leftChild != null) {
      joinSrcOp = genJoinOperator(qb, leftChild, map, null);
    }

    if ( joinSrcOp != null ) {
      ArrayList<ASTNode> filter = joinTree.getFiltersForPushing().get(0);
      for (ASTNode cond : filter) {
        joinSrcOp = genFilterPlan(qb, cond, joinSrcOp);
      }
      String[] leftAliases = joinTree.getLeftAliases();
      joinSrcOp = genJoinReduceSinkChild(qb, joinTree, joinSrcOp, leftAliases, 0);
    }

    Operator[] srcOps = new Operator[joinTree.getBaseSrc().length];

    HashSet<Integer> omitOpts = null; // set of input to the join that should be
    // omitted by the output
    int pos = 0;
    for (String src : joinTree.getBaseSrc()) {
      if (src != null) {
        Operator srcOp = map.get(src.toLowerCase());

        // for left-semi join, generate an additional selection & group-by
        // operator before ReduceSink
        ArrayList<ASTNode> fields = joinTree.getRHSSemijoinColumns(src);
        if (fields != null) {
          // the RHS table columns should be not be output from the join
          if (omitOpts == null) {
            omitOpts = new HashSet<Integer>();
          }
          omitOpts.add(pos);

          // generate a selection operator for group-by keys only
          srcOp = insertSelectForSemijoin(fields, srcOp);

          // generate a groupby operator (HASH mode) for a map-side partial
          // aggregation for semijoin
          srcOp = genMapGroupByForSemijoin(qb, fields, srcOp,
              GroupByDesc.Mode.HASH);
        }

        // generate a ReduceSink operator for the join
        srcOps[pos] = genJoinReduceSinkChild(qb, joinTree, srcOp, new String[]{src}, pos);
        pos++;
      } else {
        assert pos == 0;
        srcOps[pos++] = null;
      }
    }

    // Type checking and implicit type conversion for join keys
    genJoinOperatorTypeCheck(joinSrcOp, srcOps);

    JoinOperator joinOp = (JoinOperator) genJoinOperatorChildren(joinTree,
      joinSrcOp, srcOps, omitOpts);
    joinContext.put(joinOp, joinTree);

    Operator op = joinOp;
    for(ASTNode condn : joinTree.getPostJoinFilters() ) {
      op = genFilterPlan(qb, condn, op);
    }
    return op;
  }

  /**
   * Construct a selection operator for semijoin that filter out all fields
   * other than the group by keys.
   *
   * @param fields
   *          list of fields need to be output
   * @param input
   *          input operator
   * @return the selection operator.
   * @throws SemanticException
   */
  private Operator insertSelectForSemijoin(ArrayList<ASTNode> fields,
      Operator input) throws SemanticException {

    RowResolver inputRR = opParseCtx.get(input).getRowResolver();
    ArrayList<ExprNodeDesc> colList = new ArrayList<ExprNodeDesc>();
    ArrayList<String> columnNames = new ArrayList<String>();

    // construct the list of columns that need to be projected
    for (ASTNode field : fields) {
      ExprNodeColumnDesc exprNode = (ExprNodeColumnDesc) genExprNodeDesc(field,
          inputRR);
      colList.add(exprNode);
      columnNames.add(exprNode.getColumn());
    }

    // create selection operator
    Operator output = putOpInsertMap(OperatorFactory.getAndMakeChild(
        new SelectDesc(colList, columnNames, false), new RowSchema(inputRR
            .getColumnInfos()), input), inputRR);

    output.setColumnExprMap(input.getColumnExprMap());
    return output;
  }

  private Operator genMapGroupByForSemijoin(QB qb, ArrayList<ASTNode> fields, // the
      // ASTNode
      // of
      // the
      // join
      // key
      // "tab.col"
      Operator inputOperatorInfo, GroupByDesc.Mode mode)
      throws SemanticException {

    RowResolver groupByInputRowResolver = opParseCtx.get(inputOperatorInfo)
        .getRowResolver();
    RowResolver groupByOutputRowResolver = new RowResolver();
    ArrayList<ExprNodeDesc> groupByKeys = new ArrayList<ExprNodeDesc>();
    ArrayList<String> outputColumnNames = new ArrayList<String>();
    ArrayList<AggregationDesc> aggregations = new ArrayList<AggregationDesc>();
    Map<String, ExprNodeDesc> colExprMap = new HashMap<String, ExprNodeDesc>();
    qb.getParseInfo();

    groupByOutputRowResolver.setIsExprResolver(true); // join keys should only
    // be columns but not be
    // expressions

    for (int i = 0; i < fields.size(); ++i) {
      // get the group by keys to ColumnInfo
      ASTNode colName = fields.get(i);
      ExprNodeDesc grpByExprNode = genExprNodeDesc(colName,
          groupByInputRowResolver);
      groupByKeys.add(grpByExprNode);

      // generate output column names
      String field = getColumnInternalName(i);
      outputColumnNames.add(field);
      ColumnInfo colInfo2 = new ColumnInfo(field, grpByExprNode.getTypeInfo(),
          "", false);
      groupByOutputRowResolver.putExpression(colName, colInfo2);

      // establish mapping from the output column to the input column
      colExprMap.put(field, grpByExprNode);
    }

    // Generate group-by operator
    float groupByMemoryUsage = HiveConf.getFloatVar(conf, HiveConf.ConfVars.HIVEMAPAGGRHASHMEMORY);
    float memoryThreshold = HiveConf
        .getFloatVar(conf, HiveConf.ConfVars.HIVEMAPAGGRMEMORYTHRESHOLD);
    Operator op = putOpInsertMap(OperatorFactory.getAndMakeChild(
        new GroupByDesc(mode, outputColumnNames, groupByKeys, aggregations,
            false, groupByMemoryUsage, memoryThreshold, null, false, 0, false),
        new RowSchema(groupByOutputRowResolver.getColumnInfos()),
        inputOperatorInfo), groupByOutputRowResolver);

    op.setColumnExprMap(colExprMap);
    return op;
  }

  private void genJoinOperatorTypeCheck(Operator left, Operator[] right)
      throws SemanticException {
    // keys[i] -> ArrayList<exprNodeDesc> for the i-th join operator key list
    ArrayList<ArrayList<ExprNodeDesc>> keys = new ArrayList<ArrayList<ExprNodeDesc>>();
    int keyLength = 0;
    for (int i = 0; i < right.length; i++) {
      Operator oi = (i == 0 && right[i] == null ? left : right[i]);
      ReduceSinkDesc now = ((ReduceSinkOperator) (oi)).getConf();
      if (i == 0) {
        keyLength = now.getKeyCols().size();
      } else {
        assert (keyLength == now.getKeyCols().size());
      }
      keys.add(now.getKeyCols());
    }
    // implicit type conversion hierarchy
    for (int k = 0; k < keyLength; k++) {
      // Find the common class for type conversion
      TypeInfo commonType = keys.get(0).get(k).getTypeInfo();
      for (int i = 1; i < right.length; i++) {
        TypeInfo a = commonType;
        TypeInfo b = keys.get(i).get(k).getTypeInfo();
        commonType = FunctionRegistry.getCommonClassForComparison(a, b);
        if (commonType == null) {
          throw new SemanticException(
              "Cannot do equality join on different types: " + a.getTypeName()
                  + " and " + b.getTypeName());
        }
      }
      // Add implicit type conversion if necessary
      for (int i = 0; i < right.length; i++) {
        if (TypeInfoUtils.isConversionRequiredForComparison(
                keys.get(i).get(k).getTypeInfo(),
                commonType)) {
          keys.get(i).set(
              k,
              ParseUtils.createConversionCast(
                  keys.get(i).get(k), (PrimitiveTypeInfo)commonType));
        }
      }
    }
    // regenerate keySerializationInfo because the ReduceSinkOperator's
    // output key types might have changed.
    for (int i = 0; i < right.length; i++) {
      Operator oi = (i == 0 && right[i] == null ? left : right[i]);
      ReduceSinkDesc now = ((ReduceSinkOperator) (oi)).getConf();

      now.setKeySerializeInfo(PlanUtils.getReduceKeyTableDesc(PlanUtils
          .getFieldSchemasFromColumnList(now.getKeyCols(), "joinkey"), now
          .getOrder()));
    }
  }

  private Operator genJoinPlan(QB qb, Map<String, Operator> map)
      throws SemanticException {
    QBJoinTree joinTree = qb.getQbJoinTree();
    Operator joinOp = genJoinOperator(qb, joinTree, map, null);
    return joinOp;
  }

  /**
   * Extract the filters from the join condition and push them on top of the
   * source operators. This procedure traverses the query tree recursively,
   */
  private void pushJoinFilters(QB qb, QBJoinTree joinTree,
      Map<String, Operator> map) throws SemanticException {
    pushJoinFilters(qb, joinTree, map, true);
  }

  /**
   * Extract the filters from the join condition and push them on top of the
   * source operators. This procedure traverses the query tree recursively,
   */
  private void pushJoinFilters(QB qb, QBJoinTree joinTree,
      Map<String, Operator> map,
      boolean recursively) throws SemanticException {
    if ( recursively ) {
      if (joinTree.getJoinSrc() != null) {
        pushJoinFilters(qb, joinTree.getJoinSrc(), map);
      }
    }
    ArrayList<ArrayList<ASTNode>> filters = joinTree.getFiltersForPushing();
    int pos = 0;
    for (String src : joinTree.getBaseSrc()) {
      if (src != null) {
        Operator srcOp = map.get(src);
        ArrayList<ASTNode> filter = filters.get(pos);
        for (ASTNode cond : filter) {
          srcOp = genFilterPlan(qb, cond, srcOp);
        }
        map.put(src, srcOp);
      }
      pos++;
    }
  }

  private List<String> getMapSideJoinTables(QB qb) {
    List<String> cols = new ArrayList<String>();


    ASTNode hints = qb.getParseInfo().getHints();
    for (int pos = 0; pos < hints.getChildCount(); pos++) {
      ASTNode hint = (ASTNode) hints.getChild(pos);
      if (((ASTNode) hint.getChild(0)).getToken().getType() == HiveParser.TOK_MAPJOIN) {
        // the user has specified to ignore mapjoin hint
        if (!conf.getBoolVar(HiveConf.ConfVars.HIVEIGNOREMAPJOINHINT)
            && !conf.getVar(HiveConf.ConfVars.HIVE_EXECUTION_ENGINE).equals("tez")) {
          ASTNode hintTblNames = (ASTNode) hint.getChild(1);
          int numCh = hintTblNames.getChildCount();
          for (int tblPos = 0; tblPos < numCh; tblPos++) {
            String tblName = ((ASTNode) hintTblNames.getChild(tblPos)).getText()
                .toLowerCase();
            if (!cols.contains(tblName)) {
              cols.add(tblName);
            }
          }
        }
        else {
          queryProperties.setMapJoinRemoved(true);
        }
      }
    }

    return cols;
  }

  // The join alias is modified before being inserted for consumption by sort-merge
  // join queries. If the join is part of a sub-query the alias is modified to include
  // the sub-query alias.
  private String getModifiedAlias(QB qb, String alias) {
    return QB.getAppendedAliasFromId(qb.getId(), alias);
  }

  private QBJoinTree genUniqueJoinTree(QB qb, ASTNode joinParseTree,
      Map<String, Operator> aliasToOpInfo)
      throws SemanticException {
    QBJoinTree joinTree = new QBJoinTree();
    joinTree.setNoOuterJoin(false);

    joinTree.setExpressions(new ArrayList<ArrayList<ASTNode>>());
    joinTree.setFilters(new ArrayList<ArrayList<ASTNode>>());
    joinTree.setFiltersForPushing(new ArrayList<ArrayList<ASTNode>>());

    // Create joinTree structures to fill them up later
    ArrayList<String> rightAliases = new ArrayList<String>();
    ArrayList<String> leftAliases = new ArrayList<String>();
    ArrayList<String> baseSrc = new ArrayList<String>();
    ArrayList<Boolean> preserved = new ArrayList<Boolean>();

    boolean lastPreserved = false;
    int cols = -1;

    for (int i = 0; i < joinParseTree.getChildCount(); i++) {
      ASTNode child = (ASTNode) joinParseTree.getChild(i);

      switch (child.getToken().getType()) {
      case HiveParser.TOK_TABREF:
        // Handle a table - populate aliases appropriately:
        // leftAliases should contain the first table, rightAliases should
        // contain all other tables and baseSrc should contain all tables

        String tableName = getUnescapedUnqualifiedTableName((ASTNode) child.getChild(0));

        String alias = child.getChildCount() == 1 ? tableName
            : unescapeIdentifier(child.getChild(child.getChildCount() - 1)
                .getText().toLowerCase());

        if (i == 0) {
          leftAliases.add(alias);
          joinTree.setLeftAlias(alias);
        } else {
          rightAliases.add(alias);
        }
        joinTree.getAliasToOpInfo().put(
            getModifiedAlias(qb, alias), aliasToOpInfo.get(alias));
        joinTree.setId(qb.getId());
        baseSrc.add(alias);

        preserved.add(lastPreserved);
        lastPreserved = false;
        break;

      case HiveParser.TOK_EXPLIST:
        if (cols == -1 && child.getChildCount() != 0) {
          cols = child.getChildCount();
        } else if (child.getChildCount() != cols) {
          throw new SemanticException("Tables with different or invalid "
              + "number of keys in UNIQUEJOIN");
        }

        ArrayList<ASTNode> expressions = new ArrayList<ASTNode>();
        ArrayList<ASTNode> filt = new ArrayList<ASTNode>();
        ArrayList<ASTNode> filters = new ArrayList<ASTNode>();

        for (Node exp : child.getChildren()) {
          expressions.add((ASTNode) exp);
        }

        joinTree.getExpressions().add(expressions);
        joinTree.getFilters().add(filt);
        joinTree.getFiltersForPushing().add(filters);
        break;

      case HiveParser.KW_PRESERVE:
        lastPreserved = true;
        break;

      case HiveParser.TOK_SUBQUERY:
        throw new SemanticException(
            "Subqueries are not supported in UNIQUEJOIN");

      default:
        throw new SemanticException("Unexpected UNIQUEJOIN structure");
      }
    }

    joinTree.setBaseSrc(baseSrc.toArray(new String[0]));
    joinTree.setLeftAliases(leftAliases.toArray(new String[0]));
    joinTree.setRightAliases(rightAliases.toArray(new String[0]));

    JoinCond[] condn = new JoinCond[preserved.size()];
    for (int i = 0; i < condn.length; i++) {
      condn[i] = new JoinCond(preserved.get(i));
    }
    joinTree.setJoinCond(condn);

    if (qb.getParseInfo().getHints() != null) {
      parseStreamTables(joinTree, qb);
    }

    return joinTree;
  }

  /*
   * Setup a QBJoinTree between a SubQuery and its Parent Query. The Parent Query
   * is the lhs of the Join.
   *
   * The Parent Query is represented by the last Operator needed to process its From Clause.
   * In case of a single table Query this will be a TableScan, but it can be a Join Operator
   * if the Parent Query contains Join clauses, or in case of a single source from clause,
   * the source could be a SubQuery or a PTF invocation.
   *
   * We setup the QBJoinTree with the above constrains in place. So:
   * - the lhs of the QBJoinTree can be a another QBJoinTree if the Parent Query operator
   *   is a JoinOperator. In this case we get its QBJoinTree from the 'joinContext'
   * - the rhs is always a reference to the SubQuery. Its alias is obtained from the
   *   QBSubQuery object.
   *
   * The QBSubQuery also provides the Joining Condition AST. The Joining Condition has been
   * transformed in QBSubQuery setup, before this call. The Joining condition has any correlated
   * predicates and a predicate for joining the Parent Query expression with the SubQuery.
   *
   * The QBSubQuery also specifies what kind of Join to construct.
   *
   * Given this information, once we initialize the QBJoinTree, we call the 'parseJoinCondition'
   * method to validate and parse Join conditions.
   */
  private QBJoinTree genSQJoinTree(QB qb, ISubQueryJoinInfo subQuery,
      Operator joiningOp,
      Map<String, Operator> aliasToOpInfo)
          throws SemanticException {
    QBJoinTree joinTree = new QBJoinTree();
    JoinCond[] condn = new JoinCond[1];

    switch (subQuery.getJoinType()) {
    case LEFTOUTER:
      joinTree.setNoOuterJoin(false);
      condn[0] = new JoinCond(0, 1, JoinType.LEFTOUTER);
      break;
    case RIGHTOUTER:
      joinTree.setNoOuterJoin(false);
      condn[0] = new JoinCond(0, 1, JoinType.RIGHTOUTER);
      break;
    case FULLOUTER:
      joinTree.setNoOuterJoin(false);
      condn[0] = new JoinCond(0, 1, JoinType.FULLOUTER);
      break;
    case LEFTSEMI:
      joinTree.setNoSemiJoin(false);
      condn[0] = new JoinCond(0, 1, JoinType.LEFTSEMI);
      break;
    default:
      condn[0] = new JoinCond(0, 1, JoinType.INNER);
      joinTree.setNoOuterJoin(true);
      break;
    }
    joinTree.setJoinCond(condn);

    if ( joiningOp instanceof JoinOperator ) {
      QBJoinTree leftTree = joinContext.get(joiningOp);
      joinTree.setJoinSrc(leftTree);
      String[] leftChildAliases = leftTree.getLeftAliases();
      String leftAliases[] = new String[leftChildAliases.length + 1];
      for (int i = 0; i < leftChildAliases.length; i++) {
        leftAliases[i] = leftChildAliases[i];
      }
      leftAliases[leftChildAliases.length] = leftTree.getRightAliases()[0];
      joinTree.setLeftAliases(leftAliases);
    } else {
      String alias = unescapeIdentifier(
          SubQueryUtils.getAlias(joiningOp, aliasToOpInfo).toLowerCase());
      joinTree.setLeftAlias(alias);
      String[] leftAliases = new String[1];
      leftAliases[0] = alias;
      joinTree.setLeftAliases(leftAliases);
      String[] children = new String[2];
      children[0] = alias;
      joinTree.setBaseSrc(children);
      joinTree.setId(qb.getId());
      joinTree.getAliasToOpInfo().put(
          getModifiedAlias(qb, alias), aliasToOpInfo.get(alias));
    }

    String rightalias = unescapeIdentifier(subQuery.getAlias().toLowerCase());
    String[] rightAliases = new String[1];
    rightAliases[0] = rightalias;
    joinTree.setRightAliases(rightAliases);
    String[] children = joinTree.getBaseSrc();
    if (children == null) {
      children = new String[2];
    }
    children[1] = rightalias;
    joinTree.setBaseSrc(children);
    joinTree.setId(qb.getId());
    joinTree.getAliasToOpInfo().put(
        getModifiedAlias(qb, rightalias), aliasToOpInfo.get(rightalias));
    // remember rhs table for semijoin
    if (joinTree.getNoSemiJoin() == false) {
      joinTree.addRHSSemijoin(rightalias);
    }

    ArrayList<ArrayList<ASTNode>> expressions = new ArrayList<ArrayList<ASTNode>>();
    expressions.add(new ArrayList<ASTNode>());
    expressions.add(new ArrayList<ASTNode>());
    joinTree.setExpressions(expressions);

    ArrayList<Boolean> nullsafes = new ArrayList<Boolean>();
    joinTree.setNullSafes(nullsafes);

    ArrayList<ArrayList<ASTNode>> filters = new ArrayList<ArrayList<ASTNode>>();
    filters.add(new ArrayList<ASTNode>());
    filters.add(new ArrayList<ASTNode>());
    joinTree.setFilters(filters);
    joinTree.setFilterMap(new int[2][]);

    ArrayList<ArrayList<ASTNode>> filtersForPushing =
        new ArrayList<ArrayList<ASTNode>>();
    filtersForPushing.add(new ArrayList<ASTNode>());
    filtersForPushing.add(new ArrayList<ASTNode>());
    joinTree.setFiltersForPushing(filtersForPushing);

    ASTNode joinCond = subQuery.getJoinConditionAST();
    ArrayList<String> leftSrc = new ArrayList<String>();
    parseJoinCondition(joinTree, joinCond, leftSrc, aliasToOpInfo);
    if (leftSrc.size() == 1) {
      joinTree.setLeftAlias(leftSrc.get(0));
    }

    return joinTree;
  }

  private QBJoinTree genJoinTree(QB qb, ASTNode joinParseTree,
      Map<String, Operator> aliasToOpInfo)
      throws SemanticException {
    QBJoinTree joinTree = new QBJoinTree();
    JoinCond[] condn = new JoinCond[1];

    switch (joinParseTree.getToken().getType()) {
    case HiveParser.TOK_LEFTOUTERJOIN:
      joinTree.setNoOuterJoin(false);
      condn[0] = new JoinCond(0, 1, JoinType.LEFTOUTER);
      break;
    case HiveParser.TOK_RIGHTOUTERJOIN:
      joinTree.setNoOuterJoin(false);
      condn[0] = new JoinCond(0, 1, JoinType.RIGHTOUTER);
      break;
    case HiveParser.TOK_FULLOUTERJOIN:
      joinTree.setNoOuterJoin(false);
      condn[0] = new JoinCond(0, 1, JoinType.FULLOUTER);
      break;
    case HiveParser.TOK_LEFTSEMIJOIN:
      joinTree.setNoSemiJoin(false);
      condn[0] = new JoinCond(0, 1, JoinType.LEFTSEMI);
      break;
    default:
      condn[0] = new JoinCond(0, 1, JoinType.INNER);
      joinTree.setNoOuterJoin(true);
      break;
    }

    joinTree.setJoinCond(condn);

    ASTNode left = (ASTNode) joinParseTree.getChild(0);
    ASTNode right = (ASTNode) joinParseTree.getChild(1);

    if ((left.getToken().getType() == HiveParser.TOK_TABREF)
        || (left.getToken().getType() == HiveParser.TOK_SUBQUERY)
        || (left.getToken().getType() == HiveParser.TOK_PTBLFUNCTION)) {
      String tableName = getUnescapedUnqualifiedTableName((ASTNode) left.getChild(0))
          .toLowerCase();
      String alias = left.getChildCount() == 1 ? tableName
          : unescapeIdentifier(left.getChild(left.getChildCount() - 1)
          .getText().toLowerCase());
      // ptf node form is: ^(TOK_PTBLFUNCTION $name $alias? partitionTableFunctionSource partitioningSpec? expression*)
      // guranteed to have an lias here: check done in processJoin
      alias = (left.getToken().getType() == HiveParser.TOK_PTBLFUNCTION) ?
          unescapeIdentifier(left.getChild(1).getText().toLowerCase()) :
            alias;
      joinTree.setLeftAlias(alias);
      String[] leftAliases = new String[1];
      leftAliases[0] = alias;
      joinTree.setLeftAliases(leftAliases);
      String[] children = new String[2];
      children[0] = alias;
      joinTree.setBaseSrc(children);
      joinTree.setId(qb.getId());
      joinTree.getAliasToOpInfo().put(
          getModifiedAlias(qb, alias), aliasToOpInfo.get(alias));
    } else if (isJoinToken(left)) {
      QBJoinTree leftTree = genJoinTree(qb, left, aliasToOpInfo);
      joinTree.setJoinSrc(leftTree);
      String[] leftChildAliases = leftTree.getLeftAliases();
      String leftAliases[] = new String[leftChildAliases.length + 1];
      for (int i = 0; i < leftChildAliases.length; i++) {
        leftAliases[i] = leftChildAliases[i];
      }
      leftAliases[leftChildAliases.length] = leftTree.getRightAliases()[0];
      joinTree.setLeftAliases(leftAliases);
    } else {
      assert (false);
    }

    if ((right.getToken().getType() == HiveParser.TOK_TABREF)
        || (right.getToken().getType() == HiveParser.TOK_SUBQUERY)
        || (right.getToken().getType() == HiveParser.TOK_PTBLFUNCTION)) {
      String tableName = getUnescapedUnqualifiedTableName((ASTNode) right.getChild(0))
          .toLowerCase();
      String alias = right.getChildCount() == 1 ? tableName
          : unescapeIdentifier(right.getChild(right.getChildCount() - 1)
          .getText().toLowerCase());
      // ptf node form is: ^(TOK_PTBLFUNCTION $name $alias? partitionTableFunctionSource partitioningSpec? expression*)
      // guranteed to have an lias here: check done in processJoin
      alias = (right.getToken().getType() == HiveParser.TOK_PTBLFUNCTION) ?
          unescapeIdentifier(right.getChild(1).getText().toLowerCase()) :
            alias;
      String[] rightAliases = new String[1];
      rightAliases[0] = alias;
      joinTree.setRightAliases(rightAliases);
      String[] children = joinTree.getBaseSrc();
      if (children == null) {
        children = new String[2];
      }
      children[1] = alias;
      joinTree.setBaseSrc(children);
      joinTree.setId(qb.getId());
      joinTree.getAliasToOpInfo().put(
          getModifiedAlias(qb, alias), aliasToOpInfo.get(alias));
      // remember rhs table for semijoin
      if (joinTree.getNoSemiJoin() == false) {
        joinTree.addRHSSemijoin(alias);
      }
    } else {
      assert false;
    }

    ArrayList<ArrayList<ASTNode>> expressions = new ArrayList<ArrayList<ASTNode>>();
    expressions.add(new ArrayList<ASTNode>());
    expressions.add(new ArrayList<ASTNode>());
    joinTree.setExpressions(expressions);

    ArrayList<Boolean> nullsafes = new ArrayList<Boolean>();
    joinTree.setNullSafes(nullsafes);

    ArrayList<ArrayList<ASTNode>> filters = new ArrayList<ArrayList<ASTNode>>();
    filters.add(new ArrayList<ASTNode>());
    filters.add(new ArrayList<ASTNode>());
    joinTree.setFilters(filters);
    joinTree.setFilterMap(new int[2][]);

    ArrayList<ArrayList<ASTNode>> filtersForPushing =
        new ArrayList<ArrayList<ASTNode>>();
    filtersForPushing.add(new ArrayList<ASTNode>());
    filtersForPushing.add(new ArrayList<ASTNode>());
    joinTree.setFiltersForPushing(filtersForPushing);

    ASTNode joinCond = (ASTNode) joinParseTree.getChild(2);
    ArrayList<String> leftSrc = new ArrayList<String>();
    parseJoinCondition(joinTree, joinCond, leftSrc, aliasToOpInfo);
    if (leftSrc.size() == 1) {
      joinTree.setLeftAlias(leftSrc.get(0));
    }

    // check the hints to see if the user has specified a map-side join. This
    // will be removed later on, once the cost-based
    // infrastructure is in place
    if (qb.getParseInfo().getHints() != null) {
      List<String> mapSideTables = getMapSideJoinTables(qb);
      List<String> mapAliases = joinTree.getMapAliases();

      for (String mapTbl : mapSideTables) {
        boolean mapTable = false;
        for (String leftAlias : joinTree.getLeftAliases()) {
          if (mapTbl.equalsIgnoreCase(leftAlias)) {
            mapTable = true;
          }
        }
        for (String rightAlias : joinTree.getRightAliases()) {
          if (mapTbl.equalsIgnoreCase(rightAlias)) {
            mapTable = true;
          }
        }

        if (mapTable) {
          if (mapAliases == null) {
            mapAliases = new ArrayList<String>();
          }
          mapAliases.add(mapTbl);
          joinTree.setMapSideJoin(true);
        }
      }

      joinTree.setMapAliases(mapAliases);

      parseStreamTables(joinTree, qb);
    }

    return joinTree;
  }

  private void parseStreamTables(QBJoinTree joinTree, QB qb) {
    List<String> streamAliases = joinTree.getStreamAliases();

    for (Node hintNode : qb.getParseInfo().getHints().getChildren()) {
      ASTNode hint = (ASTNode) hintNode;
      if (hint.getChild(0).getType() == HiveParser.TOK_STREAMTABLE) {
        for (int i = 0; i < hint.getChild(1).getChildCount(); i++) {
          if (streamAliases == null) {
            streamAliases = new ArrayList<String>();
          }
          streamAliases.add(hint.getChild(1).getChild(i).getText());
        }
      }
    }

    joinTree.setStreamAliases(streamAliases);
  }

  /**
   * Merges node to target
   */
  private void mergeJoins(QB qb, QBJoinTree node, QBJoinTree target, int pos, int[] tgtToNodeExprMap) {
    String[] nodeRightAliases = node.getRightAliases();
    String[] trgtRightAliases = target.getRightAliases();
    String[] rightAliases = new String[nodeRightAliases.length
        + trgtRightAliases.length];

    for (int i = 0; i < trgtRightAliases.length; i++) {
      rightAliases[i] = trgtRightAliases[i];
    }
    for (int i = 0; i < nodeRightAliases.length; i++) {
      rightAliases[i + trgtRightAliases.length] = nodeRightAliases[i];
    }
    target.setRightAliases(rightAliases);
    target.getAliasToOpInfo().putAll(node.getAliasToOpInfo());

    String[] nodeBaseSrc = node.getBaseSrc();
    String[] trgtBaseSrc = target.getBaseSrc();
    String[] baseSrc = new String[nodeBaseSrc.length + trgtBaseSrc.length - 1];

    for (int i = 0; i < trgtBaseSrc.length; i++) {
      baseSrc[i] = trgtBaseSrc[i];
    }
    for (int i = 1; i < nodeBaseSrc.length; i++) {
      baseSrc[i + trgtBaseSrc.length - 1] = nodeBaseSrc[i];
    }
    target.setBaseSrc(baseSrc);

    ArrayList<ArrayList<ASTNode>> expr = target.getExpressions();
    for (int i = 0; i < nodeRightAliases.length; i++) {
      List<ASTNode> nodeConds = node.getExpressions().get(i + 1);
      ArrayList<ASTNode> reordereNodeConds = new ArrayList<ASTNode>();
      for(int k=0; k < tgtToNodeExprMap.length; k++) {
        reordereNodeConds.add(nodeConds.get(k));
      }
      expr.add(reordereNodeConds);
    }

    ArrayList<Boolean> nns = node.getNullSafes();
    ArrayList<Boolean> tns = target.getNullSafes();
    for (int i = 0; i < tns.size(); i++) {
      tns.set(i, tns.get(i) & nns.get(i)); // any of condition contains non-NS, non-NS
    }

    ArrayList<ArrayList<ASTNode>> filters = target.getFilters();
    for (int i = 0; i < nodeRightAliases.length; i++) {
      filters.add(node.getFilters().get(i + 1));
    }

    if (node.getFilters().get(0).size() != 0) {
      ArrayList<ASTNode> filterPos = filters.get(pos);
      filterPos.addAll(node.getFilters().get(0));
    }

    int[][] nmap = node.getFilterMap();
    int[][] tmap = target.getFilterMap();
    int[][] newmap = new int[tmap.length + nmap.length - 1][];

    for (int[] mapping : nmap) {
      if (mapping != null) {
        for (int i = 0; i < mapping.length; i += 2) {
          if (pos > 0 || mapping[i] > 0) {
            mapping[i] += trgtRightAliases.length;
          }
        }
      }
    }
    if (nmap[0] != null) {
      if (tmap[pos] == null) {
        tmap[pos] = nmap[0];
      } else {
        int[] appended = new int[tmap[pos].length + nmap[0].length];
        System.arraycopy(tmap[pos], 0, appended, 0, tmap[pos].length);
        System.arraycopy(nmap[0], 0, appended, tmap[pos].length, nmap[0].length);
        tmap[pos] = appended;
      }
    }
    System.arraycopy(tmap, 0, newmap, 0, tmap.length);
    System.arraycopy(nmap, 1, newmap, tmap.length, nmap.length - 1);
    target.setFilterMap(newmap);

    ArrayList<ArrayList<ASTNode>> filter = target.getFiltersForPushing();
    for (int i = 0; i < nodeRightAliases.length; i++) {
      filter.add(node.getFiltersForPushing().get(i + 1));
    }

    if (node.getFiltersForPushing().get(0).size() != 0) {
      /*
       * for each predicate:
       * - does it refer to one or many aliases
       * - if one: add it to the filterForPushing list of that alias
       * - if many: add as a filter from merging trees.
       */

      for(ASTNode nodeFilter : node.getFiltersForPushing().get(0) ) {
        int fPos = ParseUtils.checkJoinFilterRefersOneAlias(target.getBaseSrc(), nodeFilter);

        if ( fPos != - 1 ) {
          filter.get(fPos).add(nodeFilter);
        } else {
          target.addPostJoinFilter(nodeFilter);
        }
      }
     }

    if (node.getNoOuterJoin() && target.getNoOuterJoin()) {
      target.setNoOuterJoin(true);
    } else {
      target.setNoOuterJoin(false);
    }

    if (node.getNoSemiJoin() && target.getNoSemiJoin()) {
      target.setNoSemiJoin(true);
    } else {
      target.setNoSemiJoin(false);
    }

    target.mergeRHSSemijoin(node);

    JoinCond[] nodeCondns = node.getJoinCond();
    int nodeCondnsSize = nodeCondns.length;
    JoinCond[] targetCondns = target.getJoinCond();
    int targetCondnsSize = targetCondns.length;
    JoinCond[] newCondns = new JoinCond[nodeCondnsSize + targetCondnsSize];
    for (int i = 0; i < targetCondnsSize; i++) {
      newCondns[i] = targetCondns[i];
    }

    for (int i = 0; i < nodeCondnsSize; i++) {
      JoinCond nodeCondn = nodeCondns[i];
      if (nodeCondn.getLeft() == 0) {
        nodeCondn.setLeft(pos);
      } else {
        nodeCondn.setLeft(nodeCondn.getLeft() + targetCondnsSize);
      }
      nodeCondn.setRight(nodeCondn.getRight() + targetCondnsSize);
      newCondns[targetCondnsSize + i] = nodeCondn;
    }

    target.setJoinCond(newCondns);
    if (target.isMapSideJoin()) {
      assert node.isMapSideJoin();
      List<String> mapAliases = target.getMapAliases();
      for (String mapTbl : node.getMapAliases()) {
        if (!mapAliases.contains(mapTbl)) {
          mapAliases.add(mapTbl);
        }
      }
      target.setMapAliases(mapAliases);
    }
  }

  private ObjectPair<Integer, int[]> findMergePos(QBJoinTree node, QBJoinTree target) {
    int res = -1;
    String leftAlias = node.getLeftAlias();
    if (leftAlias == null) {
      return new ObjectPair(-1, null);
    }

    ArrayList<ASTNode> nodeCondn = node.getExpressions().get(0);
    ArrayList<ASTNode> targetCondn = null;

    if (leftAlias.equals(target.getLeftAlias())) {
      targetCondn = target.getExpressions().get(0);
      res = 0;
    } else {
      for (int i = 0; i < target.getRightAliases().length; i++) {
        if (leftAlias.equals(target.getRightAliases()[i])) {
          targetCondn = target.getExpressions().get(i + 1);
          res = i + 1;
          break;
        }
      }
    }

    if ( targetCondn == null ) {
      return new ObjectPair(-1, null);
    }

    /*
     * The order of the join condition expressions don't matter.
     * A merge can happen:
     * - if every target condition is present in some position of the node condition list.
     * - there is no node condition, which is not equal to any target condition.
     */

    int[] tgtToNodeExprMap = new int[targetCondn.size()];
    boolean[] nodeFiltersMapped = new boolean[nodeCondn.size()];
    int i, j;
    for(i=0; i<targetCondn.size(); i++) {
      String tgtExprTree = targetCondn.get(i).toStringTree();
      tgtToNodeExprMap[i] = -1;
      for(j=0; j < nodeCondn.size(); j++) {
        if ( nodeCondn.get(j).toStringTree().equals(tgtExprTree)) {
          tgtToNodeExprMap[i] = j;
          nodeFiltersMapped[j] = true;
        }
      }
      if ( tgtToNodeExprMap[i] == -1) {
        return new ObjectPair(-1, null);
      }
    }

    for(j=0; j < nodeCondn.size(); j++) {
      if ( !nodeFiltersMapped[j]) {
        return new ObjectPair(-1, null);
      }
    }

    return new ObjectPair(res, tgtToNodeExprMap);
  }

  // try merge join tree from inner most source
  // (it was merged from outer most to inner, which could be invalid)
  //
  // in a join tree ((A-B)-C)-D where C is not mergeable with A-B,
  // D can be merged with A-B into single join If and only if C and D has same join type
  // In this case, A-B-D join will be executed first and ABD-C join will be executed in next
  private void mergeJoinTree(QB qb) {
    QBJoinTree tree = qb.getQbJoinTree();
    if (tree.getJoinSrc() == null) {
      return;
    }
    // make array with QBJoinTree : outer most(0) --> inner most(n)
    List<QBJoinTree> trees = new ArrayList<QBJoinTree>();
    for (;tree != null; tree = tree.getJoinSrc()) {
      trees.add(tree);
    }
    // merging from 'target'(inner) to 'node'(outer)
    for (int i = trees.size() - 1; i >= 0; i--) {
      QBJoinTree target = trees.get(i);
      if (target == null) {
        continue;
      }
      JoinType prevType = null;   // save join type
      for (int j = i - 1; j >= 0; j--) {
        QBJoinTree node = trees.get(j);
        if (node == null) {
          continue;
        }
        JoinType currType = getType(node.getJoinCond());
        if (prevType != null && prevType != currType) {
          break;
        }
        ObjectPair<Integer, int[]> mergeDetails = findMergePos(node, target);
        int pos = mergeDetails.getFirst();
        if (pos >= 0) {
          // for outer joins, it should not exceed 16 aliases (short type)
          if (!node.getNoOuterJoin() || !target.getNoOuterJoin()) {
            if (node.getRightAliases().length + target.getRightAliases().length + 1 > 16) {
              LOG.info(ErrorMsg.JOINNODE_OUTERJOIN_MORETHAN_16);
              continue;
            }
          }
          mergeJoins(qb, node, target, pos, mergeDetails.getSecond());
          trees.set(j, null);
          continue; // continue merging with next alias
        }
        if (prevType == null) {
          prevType = currType;
        }
      }
    }
    // reconstruct join tree
    QBJoinTree current = null;
    for (int i = 0; i < trees.size(); i++) {
      QBJoinTree target = trees.get(i);
      if (target == null) {
        continue;
      }
      if (current == null) {
        qb.setQbJoinTree(current = target);
      } else {
        current.setJoinSrc(target);
        current = target;
      }
    }
  }

  // Join types should be all the same for merging (or returns null)
  private JoinType getType(JoinCond[] conds) {
    JoinType type = conds[0].getJoinType();
    for (int k = 1; k < conds.length; k++) {
      if (type != conds[k].getJoinType()) {
        return null;
      }
    }
    return type;
  }

  private Operator insertSelectAllPlanForGroupBy(Operator input)
      throws SemanticException {
    OpParseContext inputCtx = opParseCtx.get(input);
    RowResolver inputRR = inputCtx.getRowResolver();
    ArrayList<ColumnInfo> columns = inputRR.getColumnInfos();
    ArrayList<ExprNodeDesc> colList = new ArrayList<ExprNodeDesc>();
    ArrayList<String> columnNames = new ArrayList<String>();
    Map<String, ExprNodeDesc> columnExprMap =
        new HashMap<String, ExprNodeDesc>();
    for (int i = 0; i < columns.size(); i++) {
      ColumnInfo col = columns.get(i);
      colList.add(new ExprNodeColumnDesc(col.getType(), col.getInternalName(),
          col.getTabAlias(), col.getIsVirtualCol()));
      columnNames.add(col.getInternalName());
      columnExprMap.put(col.getInternalName(),
          new ExprNodeColumnDesc(col.getType(), col.getInternalName(),
              col.getTabAlias(), col.getIsVirtualCol()));
    }
    Operator output = putOpInsertMap(OperatorFactory.getAndMakeChild(
        new SelectDesc(colList, columnNames, true), new RowSchema(inputRR
            .getColumnInfos()), input), inputRR);
    output.setColumnExprMap(columnExprMap);
    return output;
  }

  // Return the common distinct expression
  // There should be more than 1 destination, with group bys in all of them.
  private List<ASTNode> getCommonDistinctExprs(QB qb, Operator input) {
    QBParseInfo qbp = qb.getParseInfo();
    // If a grouping set aggregation is present, common processing is not possible
    if (!qbp.getDestCubes().isEmpty() || !qbp.getDestRollups().isEmpty()
        || !qbp.getDestToLateralView().isEmpty()) {
      return null;
    }

    RowResolver inputRR = opParseCtx.get(input).getRowResolver();
    TreeSet<String> ks = new TreeSet<String>();
    ks.addAll(qbp.getClauseNames());

    // Go over all the destination tables
    if (ks.size() <= 1) {
      return null;
    }

    List<ExprNodeDesc> oldList = null;
    List<ASTNode> oldASTList = null;

    for (String dest : ks) {
      // If a filter is present, common processing is not possible
      if (qbp.getWhrForClause(dest) != null) {
        return null;
      }

      if (qbp.getAggregationExprsForClause(dest).size() == 0
          && getGroupByForClause(qbp, dest).size() == 0) {
        return null;
      }

      // All distinct expressions must be the same
      List<ASTNode> list = qbp.getDistinctFuncExprsForClause(dest);
      if (list.isEmpty()) {
        return null;
      }

      List<ExprNodeDesc> currDestList;
      try {
        currDestList = getDistinctExprs(qbp, dest, inputRR);
      } catch (SemanticException e) {
        return null;
      }

      List<ASTNode> currASTList = new ArrayList<ASTNode>();
      for (ASTNode value : list) {
        // 0 is function name
        for (int i = 1; i < value.getChildCount(); i++) {
          ASTNode parameter = (ASTNode) value.getChild(i);
          currASTList.add(parameter);
        }
        if (oldList == null) {
          oldList = currDestList;
          oldASTList = currASTList;
        } else {
          if (!matchExprLists(oldList, currDestList)) {
            return null;
          }
        }
      }
    }

    return oldASTList;
  }

  private Operator createCommonReduceSink(QB qb, Operator input)
      throws SemanticException {
    // Go over all the tables and extract the common distinct key
    List<ASTNode> distExprs = getCommonDistinctExprs(qb, input);

    QBParseInfo qbp = qb.getParseInfo();
    TreeSet<String> ks = new TreeSet<String>();
    ks.addAll(qbp.getClauseNames());

    // Pass the entire row
    RowResolver inputRR = opParseCtx.get(input).getRowResolver();
    RowResolver reduceSinkOutputRowResolver = new RowResolver();
    reduceSinkOutputRowResolver.setIsExprResolver(true);
    ArrayList<ExprNodeDesc> reduceKeys = new ArrayList<ExprNodeDesc>();
    ArrayList<ExprNodeDesc> reduceValues = new ArrayList<ExprNodeDesc>();
    Map<String, ExprNodeDesc> colExprMap = new HashMap<String, ExprNodeDesc>();

    // Pre-compute distinct group-by keys and store in reduceKeys

    List<String> outputColumnNames = new ArrayList<String>();
    for (ASTNode distn : distExprs) {
      ExprNodeDesc distExpr = genExprNodeDesc(distn, inputRR);
      if (reduceSinkOutputRowResolver.getExpression(distn) == null) {
        reduceKeys.add(distExpr);
        outputColumnNames.add(getColumnInternalName(reduceKeys.size() - 1));
        String field = Utilities.ReduceField.KEY.toString() + "."
            + getColumnInternalName(reduceKeys.size() - 1);
        ColumnInfo colInfo = new ColumnInfo(field, reduceKeys.get(
            reduceKeys.size() - 1).getTypeInfo(), "", false);
        reduceSinkOutputRowResolver.putExpression(distn, colInfo);
        colExprMap.put(colInfo.getInternalName(), distExpr);
      }
    }

    // Go over all the grouping keys and aggregations
    for (String dest : ks) {

      List<ASTNode> grpByExprs = getGroupByForClause(qbp, dest);
      for (int i = 0; i < grpByExprs.size(); ++i) {
        ASTNode grpbyExpr = grpByExprs.get(i);

        if (reduceSinkOutputRowResolver.getExpression(grpbyExpr) == null) {
          ExprNodeDesc grpByExprNode = genExprNodeDesc(grpbyExpr, inputRR);
          reduceValues.add(grpByExprNode);
          String field = Utilities.ReduceField.VALUE.toString() + "."
              + getColumnInternalName(reduceValues.size() - 1);
          ColumnInfo colInfo = new ColumnInfo(field, reduceValues.get(
              reduceValues.size() - 1).getTypeInfo(), "", false);
          reduceSinkOutputRowResolver.putExpression(grpbyExpr, colInfo);
          outputColumnNames.add(getColumnInternalName(reduceValues.size() - 1));
          colExprMap.put(field, grpByExprNode);
        }
      }

      // For each aggregation
      HashMap<String, ASTNode> aggregationTrees = qbp
          .getAggregationExprsForClause(dest);
      assert (aggregationTrees != null);

      for (Map.Entry<String, ASTNode> entry : aggregationTrees.entrySet()) {
        ASTNode value = entry.getValue();

        // 0 is the function name
        for (int i = 1; i < value.getChildCount(); i++) {
          ASTNode paraExpr = (ASTNode) value.getChild(i);

          if (reduceSinkOutputRowResolver.getExpression(paraExpr) == null) {
            ExprNodeDesc paraExprNode = genExprNodeDesc(paraExpr, inputRR);
            reduceValues.add(paraExprNode);
            String field = Utilities.ReduceField.VALUE.toString() + "."
                + getColumnInternalName(reduceValues.size() - 1);
            ColumnInfo colInfo = new ColumnInfo(field, reduceValues.get(
                reduceValues.size() - 1).getTypeInfo(), "", false);
            reduceSinkOutputRowResolver.putExpression(paraExpr, colInfo);
            outputColumnNames
                .add(getColumnInternalName(reduceValues.size() - 1));
            colExprMap.put(field, paraExprNode);
          }
        }
      }
    }

    ReduceSinkOperator rsOp = (ReduceSinkOperator) putOpInsertMap(
        OperatorFactory.getAndMakeChild(PlanUtils.getReduceSinkDesc(reduceKeys,
            reduceValues, outputColumnNames, true, -1, reduceKeys.size(), -1),
            new RowSchema(reduceSinkOutputRowResolver.getColumnInfos()), input),
        reduceSinkOutputRowResolver);

    rsOp.setColumnExprMap(colExprMap);
    return rsOp;
  }

  // Groups the clause names into lists so that any two clauses in the same list has the same
  // group by and distinct keys and no clause appears in more than one list. Returns a list of the
  // lists of clauses.
  private List<List<String>> getCommonGroupByDestGroups(QB qb,
      Map<String, Operator<? extends OperatorDesc>> inputs) throws SemanticException {

    QBParseInfo qbp = qb.getParseInfo();

    TreeSet<String> ks = new TreeSet<String>();
    ks.addAll(qbp.getClauseNames());

    List<List<String>> commonGroupByDestGroups = new ArrayList<List<String>>();

    // If this is a trivial query block return
    if (ks.size() <= 1) {
      List<String> oneList = new ArrayList<String>(1);
      if (ks.size() == 1) {
        oneList.add(ks.first());
      }
      commonGroupByDestGroups.add(oneList);
      return commonGroupByDestGroups;
    }

    List<Operator<? extends OperatorDesc>> inputOperators =
        new ArrayList<Operator<? extends OperatorDesc>>(ks.size());
    List<List<ExprNodeDesc>> sprayKeyLists = new ArrayList<List<ExprNodeDesc>>(ks.size());
    List<List<ExprNodeDesc>> distinctKeyLists = new ArrayList<List<ExprNodeDesc>>(ks.size());

    // Iterate over each clause
    for (String dest : ks) {
      Operator input = inputs.get(dest);
      RowResolver inputRR = opParseCtx.get(input).getRowResolver();

      List<ExprNodeDesc> distinctKeys = getDistinctExprs(qbp, dest, inputRR);
      List<ExprNodeDesc> sprayKeys = new ArrayList<ExprNodeDesc>();

      // Add the group by expressions
      List<ASTNode> grpByExprs = getGroupByForClause(qbp, dest);
      for (ASTNode grpByExpr : grpByExprs) {
        ExprNodeDesc exprDesc = genExprNodeDesc(grpByExpr, inputRR);
        if (ExprNodeDescUtils.indexOf(exprDesc, sprayKeys) < 0) {
          sprayKeys.add(exprDesc);
        }
      }

      // Loop through each of the lists of exprs, looking for a match
      boolean found = false;
      for (int i = 0; i < sprayKeyLists.size(); i++) {
        if (!input.equals(inputOperators.get(i))) {
          continue;
        }

        if (distinctKeys.isEmpty()) {
          // current dest has no distinct keys.
          List<ExprNodeDesc> combinedList = new ArrayList<ExprNodeDesc>();
          combineExprNodeLists(sprayKeyLists.get(i), distinctKeyLists.get(i), combinedList);
          if (!matchExprLists(combinedList, sprayKeys)) {
            continue;
          } // else do the common code at the end.
        } else {
          if (distinctKeyLists.get(i).isEmpty()) {
            List<ExprNodeDesc> combinedList = new ArrayList<ExprNodeDesc>();
            combineExprNodeLists(sprayKeys, distinctKeys, combinedList);
            if (!matchExprLists(combinedList, sprayKeyLists.get(i))) {
              continue;
            } else {
              // we have found a match. insert this distinct clause to head.
              distinctKeyLists.remove(i);
              sprayKeyLists.remove(i);
              distinctKeyLists.add(i, distinctKeys);
              sprayKeyLists.add(i, sprayKeys);
              commonGroupByDestGroups.get(i).add(0, dest);
              found = true;
              break;
            }
          } else {
            if (!matchExprLists(distinctKeyLists.get(i), distinctKeys)) {
              continue;
            }

            if (!matchExprLists(sprayKeyLists.get(i), sprayKeys)) {
              continue;
            }
            // else do common code
          }
        }

        // common code
        // A match was found, so add the clause to the corresponding list
        commonGroupByDestGroups.get(i).add(dest);
        found = true;
        break;
      }

      // No match was found, so create new entries
      if (!found) {
        inputOperators.add(input);
        sprayKeyLists.add(sprayKeys);
        distinctKeyLists.add(distinctKeys);
        List<String> destGroup = new ArrayList<String>();
        destGroup.add(dest);
        commonGroupByDestGroups.add(destGroup);
      }
    }

    return commonGroupByDestGroups;
  }

  private void combineExprNodeLists(List<ExprNodeDesc> list, List<ExprNodeDesc> list2,
      List<ExprNodeDesc> combinedList) {
    combinedList.addAll(list);
    for (ExprNodeDesc elem : list2) {
      if (!combinedList.contains(elem)) {
        combinedList.add(elem);
      }
    }
  }

  // Returns whether or not two lists contain the same elements independent of order
  private boolean matchExprLists(List<ExprNodeDesc> list1, List<ExprNodeDesc> list2) {

    if (list1.size() != list2.size()) {
      return false;
    }
    for (ExprNodeDesc exprNodeDesc : list1) {
      if (ExprNodeDescUtils.indexOf(exprNodeDesc, list2) < 0) {
        return false;
      }
    }

    return true;
  }

  // Returns a list of the distinct exprs without duplicates for a given clause name
  private List<ExprNodeDesc> getDistinctExprs(QBParseInfo qbp, String dest, RowResolver inputRR)
      throws SemanticException {

    List<ASTNode> distinctAggExprs = qbp.getDistinctFuncExprsForClause(dest);
    List<ExprNodeDesc> distinctExprs = new ArrayList<ExprNodeDesc>();

    for (ASTNode distinctAggExpr : distinctAggExprs) {
      // 0 is function name
      for (int i = 1; i < distinctAggExpr.getChildCount(); i++) {
        ASTNode parameter = (ASTNode) distinctAggExpr.getChild(i);
        ExprNodeDesc expr = genExprNodeDesc(parameter, inputRR);
        if (ExprNodeDescUtils.indexOf(expr, distinctExprs) < 0) {
          distinctExprs.add(expr);
        }
      }
    }

    return distinctExprs;
  }

  // see if there are any distinct expressions
  private boolean distinctExprsExists(QB qb) {
    QBParseInfo qbp = qb.getParseInfo();

    TreeSet<String> ks = new TreeSet<String>();
    ks.addAll(qbp.getClauseNames());

    for (String dest : ks) {
      List<ASTNode> list = qbp.getDistinctFuncExprsForClause(dest);
      if (!list.isEmpty()) {
        return true;
      }
    }
    return false;
  }

  @SuppressWarnings("nls")
  private Operator genBodyPlan(QB qb, Operator input, Map<String, Operator> aliasToOpInfo)
      throws SemanticException {
    QBParseInfo qbp = qb.getParseInfo();

    TreeSet<String> ks = new TreeSet<String>(qbp.getClauseNames());
    Map<String, Operator<? extends OperatorDesc>> inputs = createInputForDests(qb, input, ks);
    // For multi-group by with the same distinct, we ignore all user hints
    // currently. It doesnt matter whether he has asked to do
    // map-side aggregation or not. Map side aggregation is turned off
    List<ASTNode> commonDistinctExprs = getCommonDistinctExprs(qb, input);

    // Consider a query like:
    //
    //  from src
    //    insert overwrite table dest1 select col1, count(distinct colx) group by col1
    //    insert overwrite table dest2 select col2, count(distinct colx) group by col2;
    //
    // With HIVE_OPTIMIZE_MULTI_GROUPBY_COMMON_DISTINCTS set to true, first we spray by the distinct
    // value (colx), and then perform the 2 groups bys. This makes sense if map-side aggregation is
    // turned off. However, with maps-side aggregation, it might be useful in some cases to treat
    // the 2 inserts independently, thereby performing the query above in 2MR jobs instead of 3
    // (due to spraying by distinct key first).
    boolean optimizeMultiGroupBy = commonDistinctExprs != null &&
        conf.getBoolVar(HiveConf.ConfVars.HIVE_OPTIMIZE_MULTI_GROUPBY_COMMON_DISTINCTS);

    Operator curr = input;

    // if there is a single distinct, optimize that. Spray initially by the
    // distinct key,
    // no computation at the mapper. Have multiple group by operators at the
    // reducer - and then
    // proceed
    if (optimizeMultiGroupBy) {
      curr = createCommonReduceSink(qb, input);

      RowResolver currRR = opParseCtx.get(curr).getRowResolver();
      // create a forward operator
      input = putOpInsertMap(OperatorFactory.getAndMakeChild(new ForwardDesc(),
          new RowSchema(currRR.getColumnInfos()), curr), currRR);

      for (String dest : ks) {
        curr = input;
        curr = genGroupByPlan2MRMultiGroupBy(dest, qb, curr);
        curr = genSelectPlan(dest, qb, curr);
        Integer limit = qbp.getDestLimit(dest);
        if (limit != null) {
          curr = genLimitMapRedPlan(dest, qb, curr, limit.intValue(), true);
          qb.getParseInfo().setOuterQueryLimit(limit.intValue());
        }
        curr = genFileSinkPlan(dest, qb, curr);
      }
    } else {
      List<List<String>> commonGroupByDestGroups = null;

      // If we can put multiple group bys in a single reducer, determine suitable groups of
      // expressions, otherwise treat all the expressions as a single group
      if (conf.getBoolVar(HiveConf.ConfVars.HIVEMULTIGROUPBYSINGLEREDUCER)) {
        try {
          commonGroupByDestGroups = getCommonGroupByDestGroups(qb, inputs);
        } catch (SemanticException e) {
          LOG.error("Failed to group clauses by common spray keys.", e);
        }
      }

      if (commonGroupByDestGroups == null) {
        commonGroupByDestGroups = new ArrayList<List<String>>();
        commonGroupByDestGroups.add(new ArrayList<String>(ks));
      }

      if (!commonGroupByDestGroups.isEmpty()) {

        // Iterate over each group of subqueries with the same group by/distinct keys
        for (List<String> commonGroupByDestGroup : commonGroupByDestGroups) {
          if (commonGroupByDestGroup.isEmpty()) {
            continue;
          }

          String firstDest = commonGroupByDestGroup.get(0);
          input = inputs.get(firstDest);

          // Constructs a standard group by plan if:
          // There is no other subquery with the same group by/distinct keys or
          // (There are no aggregations in a representative query for the group and
          // There is no group by in that representative query) or
          // The data is skewed or
          // The conf variable used to control combining group bys into a single reducer is false
          if (commonGroupByDestGroup.size() == 1 ||
              (qbp.getAggregationExprsForClause(firstDest).size() == 0 &&
              getGroupByForClause(qbp, firstDest).size() == 0) ||
              conf.getBoolVar(HiveConf.ConfVars.HIVEGROUPBYSKEW) ||
              !conf.getBoolVar(HiveConf.ConfVars.HIVEMULTIGROUPBYSINGLEREDUCER)) {

            // Go over all the destination tables
            for (String dest : commonGroupByDestGroup) {
              curr = inputs.get(dest);

              if (qbp.getWhrForClause(dest) != null) {
                ASTNode whereExpr = qb.getParseInfo().getWhrForClause(dest);
                curr = genFilterPlan((ASTNode) whereExpr.getChild(0), qb, curr, aliasToOpInfo, false);
              }

              if (qbp.getAggregationExprsForClause(dest).size() != 0
                  || getGroupByForClause(qbp, dest).size() > 0) {
                // multiple distincts is not supported with skew in data
                if (conf.getBoolVar(HiveConf.ConfVars.HIVEGROUPBYSKEW) &&
                    qbp.getDistinctFuncExprsForClause(dest).size() > 1) {
                  throw new SemanticException(ErrorMsg.UNSUPPORTED_MULTIPLE_DISTINCTS.
                      getMsg());
                }
                // insert a select operator here used by the ColumnPruner to reduce
                // the data to shuffle
                curr = insertSelectAllPlanForGroupBy(curr);
                if (conf.getBoolVar(HiveConf.ConfVars.HIVEMAPSIDEAGGREGATE)) {
                  if (!conf.getBoolVar(HiveConf.ConfVars.HIVEGROUPBYSKEW)) {
                    curr = genGroupByPlanMapAggrNoSkew(dest, qb, curr);
                  } else {
                    curr = genGroupByPlanMapAggr2MR(dest, qb, curr);
                  }
                } else if (conf.getBoolVar(HiveConf.ConfVars.HIVEGROUPBYSKEW)) {
                  curr = genGroupByPlan2MR(dest, qb, curr);
                } else {
                  curr = genGroupByPlan1MR(dest, qb, curr);
                }
              }

              curr = genPostGroupByBodyPlan(curr, dest, qb, aliasToOpInfo);
            }
          } else {
            curr = genGroupByPlan1ReduceMultiGBY(commonGroupByDestGroup, qb, input, aliasToOpInfo);
          }
        }
      }
    }

    if (LOG.isDebugEnabled()) {
      LOG.debug("Created Body Plan for Query Block " + qb.getId());
    }

    return curr;
  }

  private Map<String, Operator<? extends OperatorDesc>> createInputForDests(QB qb,
      Operator<? extends OperatorDesc> input, Set<String> dests) throws SemanticException {
    Map<String, Operator<? extends OperatorDesc>> inputs =
        new HashMap<String, Operator<? extends OperatorDesc>>();
    for (String dest : dests) {
      inputs.put(dest, genLateralViewPlanForDest(dest, qb, input));
    }
    return inputs;
  }

  private Operator genPostGroupByBodyPlan(Operator curr, String dest, QB qb,
      Map<String, Operator> aliasToOpInfo)
      throws SemanticException {

    QBParseInfo qbp = qb.getParseInfo();

    // Insert HAVING plan here
    if (qbp.getHavingForClause(dest) != null) {
      if (getGroupByForClause(qbp, dest).size() == 0) {
        throw new SemanticException("HAVING specified without GROUP BY");
      }
      curr = genHavingPlan(dest, qb, curr, aliasToOpInfo);
    }


    if(queryProperties.hasWindowing() && qb.getWindowingSpec(dest) != null) {
      curr = genWindowingPlan(qb.getWindowingSpec(dest), curr);
    }

    curr = genSelectPlan(dest, qb, curr);
    Integer limit = qbp.getDestLimit(dest);

    // Expressions are not supported currently without a alias.

    // Reduce sink is needed if the query contains a cluster by, distribute by,
    // order by or a sort by clause.
    boolean genReduceSink = false;

    // Currently, expressions are not allowed in cluster by, distribute by,
    // order by or a sort by clause. For each of the above clause types, check
    // if the clause contains any expression.
    if (qbp.getClusterByForClause(dest) != null) {
      genReduceSink = true;
    }

    if (qbp.getDistributeByForClause(dest) != null) {
      genReduceSink = true;
    }

    if (qbp.getOrderByForClause(dest) != null) {
      genReduceSink = true;
    }

    if (qbp.getSortByForClause(dest) != null) {
      genReduceSink = true;
    }

    if (genReduceSink) {
      int numReducers = -1;

      // Use only 1 reducer if order by is present
      if (qbp.getOrderByForClause(dest) != null) {
        numReducers = 1;
      }

      curr = genReduceSinkPlan(dest, qb, curr, numReducers);
    }


    if (qbp.getIsSubQ()) {
      if (limit != null) {
        // In case of order by, only 1 reducer is used, so no need of
        // another shuffle
        curr = genLimitMapRedPlan(dest, qb, curr, limit.intValue(), qbp
            .getOrderByForClause(dest) != null ? false : true);
      }
    } else {
      curr = genConversionOps(dest, qb, curr);
      // exact limit can be taken care of by the fetch operator
      if (limit != null) {
        boolean extraMRStep = true;

        if (qbp.getOrderByForClause(dest) != null ||
            qb.getIsQuery() && qbp.getClusterByForClause(dest) == null &&
            qbp.getSortByForClause(dest) == null) {
          extraMRStep = false;
        }

        curr = genLimitMapRedPlan(dest, qb, curr, limit.intValue(),
            extraMRStep);
        qb.getParseInfo().setOuterQueryLimit(limit.intValue());
      }
      if (!SessionState.get().getHiveOperation().equals(HiveOperation.CREATEVIEW)) {
        curr = genFileSinkPlan(dest, qb, curr);
      }
    }

    // change curr ops row resolver's tab aliases to query alias if it
    // exists
    if (qb.getParseInfo().getAlias() != null) {
      RowResolver rr = opParseCtx.get(curr).getRowResolver();
      RowResolver newRR = new RowResolver();
      String alias = qb.getParseInfo().getAlias();
      for (ColumnInfo colInfo : rr.getColumnInfos()) {
        String name = colInfo.getInternalName();
        String[] tmp = rr.reverseLookup(name);
        if ("".equals(tmp[0]) || tmp[1] == null) {
          // ast expression is not a valid column name for table
          tmp[1] = colInfo.getInternalName();
        }
        newRR.put(alias, tmp[1], colInfo);
      }
      opParseCtx.get(curr).setRowResolver(newRR);
    }

    return curr;
  }

  @SuppressWarnings("nls")
  private Operator genUnionPlan(String unionalias, String leftalias,
      Operator leftOp, String rightalias, Operator rightOp)
      throws SemanticException {

    // Currently, the unions are not merged - each union has only 2 parents. So,
    // a n-way union will lead to (n-1) union operators.
    // This can be easily merged into 1 union
    RowResolver leftRR = opParseCtx.get(leftOp).getRowResolver();
    RowResolver rightRR = opParseCtx.get(rightOp).getRowResolver();
    HashMap<String, ColumnInfo> leftmap = leftRR.getFieldMap(leftalias);
    HashMap<String, ColumnInfo> rightmap = rightRR.getFieldMap(rightalias);
    // make sure the schemas of both sides are the same
    ASTNode tabref = qb.getAliases().isEmpty() ? null :
        qb.getParseInfo().getSrcForAlias(qb.getAliases().get(0));
    if (leftmap.size() != rightmap.size()) {
      throw new SemanticException("Schema of both sides of union should match.");
    }
    for (Map.Entry<String, ColumnInfo> lEntry : leftmap.entrySet()) {
      String field = lEntry.getKey();
      ColumnInfo lInfo = lEntry.getValue();
      ColumnInfo rInfo = rightmap.get(field);
      if (rInfo == null) {
        throw new SemanticException(generateErrorMessage(tabref,
            "Schema of both sides of union should match. " + rightalias
                + " does not have the field " + field));
      }
      if (lInfo == null) {
        throw new SemanticException(generateErrorMessage(tabref,
            "Schema of both sides of union should match. " + leftalias
                + " does not have the field " + field));
      }
      if (!lInfo.getInternalName().equals(rInfo.getInternalName())) {
        throw new SemanticException(generateErrorMessage(tabref,
            "Schema of both sides of union should match: field " + field + ":"
                + " appears on the left side of the UNION at column position: " +
                getPositionFromInternalName(lInfo.getInternalName())
                + ", and on the right side of the UNION at column position: " +
                getPositionFromInternalName(rInfo.getInternalName())
                + ". Column positions should match for a UNION"));
      }
      // try widening coversion, otherwise fail union
      TypeInfo commonTypeInfo = FunctionRegistry.getCommonClassForUnionAll(lInfo.getType(),
          rInfo.getType());
      if (commonTypeInfo == null) {
        throw new SemanticException(generateErrorMessage(tabref,
            "Schema of both sides of union should match: Column " + field
                + " is of type " + lInfo.getType().getTypeName()
                + " on first table and type " + rInfo.getType().getTypeName()
                + " on second table"));
      }
    }

    // construct the forward operator
    RowResolver unionoutRR = new RowResolver();
    for (Map.Entry<String, ColumnInfo> lEntry : leftmap.entrySet()) {
      String field = lEntry.getKey();
      ColumnInfo lInfo = lEntry.getValue();
      ColumnInfo rInfo = rightmap.get(field);
      ColumnInfo unionColInfo = new ColumnInfo(lInfo);
      unionColInfo.setType(FunctionRegistry.getCommonClassForUnionAll(lInfo.getType(),
          rInfo.getType()));
      unionoutRR.put(unionalias, field, unionColInfo);
    }

    if (!(leftOp instanceof UnionOperator)) {
      leftOp = genInputSelectForUnion(leftOp, leftmap, leftalias, unionoutRR, unionalias);
    }

    if (!(rightOp instanceof UnionOperator)) {
      rightOp = genInputSelectForUnion(rightOp, rightmap, rightalias, unionoutRR, unionalias);
    }

    // If one of the children is a union, merge with it
    // else create a new one
    if ((leftOp instanceof UnionOperator) || (rightOp instanceof UnionOperator)) {
      if (leftOp instanceof UnionOperator) {
        // make left a child of right
        List<Operator<? extends OperatorDesc>> child =
            new ArrayList<Operator<? extends OperatorDesc>>();
        child.add(leftOp);
        rightOp.setChildOperators(child);

        List<Operator<? extends OperatorDesc>> parent = leftOp
            .getParentOperators();
        parent.add(rightOp);

        UnionDesc uDesc = ((UnionOperator) leftOp).getConf();
        uDesc.setNumInputs(uDesc.getNumInputs() + 1);
        return putOpInsertMap(leftOp, unionoutRR);
      } else {
        // make right a child of left
        List<Operator<? extends OperatorDesc>> child =
            new ArrayList<Operator<? extends OperatorDesc>>();
        child.add(rightOp);
        leftOp.setChildOperators(child);

        List<Operator<? extends OperatorDesc>> parent = rightOp
            .getParentOperators();
        parent.add(leftOp);
        UnionDesc uDesc = ((UnionOperator) rightOp).getConf();
        uDesc.setNumInputs(uDesc.getNumInputs() + 1);

        return putOpInsertMap(rightOp, unionoutRR);
      }
    }

    // Create a new union operator
    Operator<? extends OperatorDesc> unionforward = OperatorFactory
        .getAndMakeChild(new UnionDesc(), new RowSchema(unionoutRR
            .getColumnInfos()));

    // set union operator as child of each of leftOp and rightOp
    List<Operator<? extends OperatorDesc>> child =
        new ArrayList<Operator<? extends OperatorDesc>>();
    child.add(unionforward);
    rightOp.setChildOperators(child);

    child = new ArrayList<Operator<? extends OperatorDesc>>();
    child.add(unionforward);
    leftOp.setChildOperators(child);

    List<Operator<? extends OperatorDesc>> parent =
        new ArrayList<Operator<? extends OperatorDesc>>();
    parent.add(leftOp);
    parent.add(rightOp);
    unionforward.setParentOperators(parent);

    // create operator info list to return
    return putOpInsertMap(unionforward, unionoutRR);
  }

  /**
   * Generates a select operator which can go between the original input operator and the union
   * operator. This select casts columns to match the type of the associated column in the union,
   * other columns pass through unchanged. The new operator's only parent is the original input
   * operator to the union, and it's only child is the union. If the input does not need to be
   * cast, the original operator is returned, and no new select operator is added.
   *
   * @param origInputOp
   *          The original input operator to the union.
   * @param origInputFieldMap
   *          A map from field name to ColumnInfo for the original input operator.
   * @param origInputAlias
   *          The alias associated with the original input operator.
   * @param unionoutRR
   *          The union's output row resolver.
   * @param unionalias
   *          The alias of the union.
   * @return
   * @throws SemanticException
   */
  private Operator<? extends OperatorDesc> genInputSelectForUnion(
      Operator<? extends OperatorDesc> origInputOp, Map<String, ColumnInfo> origInputFieldMap,
      String origInputAlias, RowResolver unionoutRR, String unionalias)
      throws SemanticException {

    List<ExprNodeDesc> columns = new ArrayList<ExprNodeDesc>();
    boolean needsCast = false;
    for (Map.Entry<String, ColumnInfo> unionEntry : unionoutRR.getFieldMap(unionalias).entrySet()) {
      String field = unionEntry.getKey();
      ColumnInfo lInfo = origInputFieldMap.get(field);
      ExprNodeDesc column = new ExprNodeColumnDesc(lInfo.getType(), lInfo.getInternalName(),
          lInfo.getTabAlias(), lInfo.getIsVirtualCol(), lInfo.isSkewedCol());
      if (!lInfo.getType().equals(unionEntry.getValue().getType())) {
        needsCast = true;
        column = ParseUtils.createConversionCast(
            column, (PrimitiveTypeInfo)unionEntry.getValue().getType());
      }
      columns.add(column);
    }

    // If none of the columns need to be cast there's no need for an additional select operator
    if (!needsCast) {
      return origInputOp;
    }

    RowResolver rowResolver = new RowResolver();
    Map<String, ExprNodeDesc> columnExprMap = new HashMap<String, ExprNodeDesc>();

    List<String> colName = new ArrayList<String>();
    for (int i = 0; i < columns.size(); i++) {
      String name = getColumnInternalName(i);
      ColumnInfo col = new ColumnInfo(name, columns.get(i)
          .getTypeInfo(), "", false);
      rowResolver.put(origInputAlias, name, col);
      colName.add(name);
      columnExprMap.put(name, columns.get(i));
    }

    Operator<SelectDesc> newInputOp = OperatorFactory.getAndMakeChild(
        new SelectDesc(columns, colName), new RowSchema(rowResolver.getColumnInfos()),
        columnExprMap, origInputOp);
    return putOpInsertMap(newInputOp, rowResolver);
  }

  /**
   * Generates the sampling predicate from the TABLESAMPLE clause information.
   * This function uses the bucket column list to decide the expression inputs
   * to the predicate hash function in case useBucketCols is set to true,
   * otherwise the expression list stored in the TableSample is used. The bucket
   * columns of the table are used to generate this predicate in case no
   * expressions are provided on the TABLESAMPLE clause and the table has
   * clustering columns defined in it's metadata. The predicate created has the
   * following structure:
   *
   * ((hash(expressions) & Integer.MAX_VALUE) % denominator) == numerator
   *
   * @param ts
   *          TABLESAMPLE clause information
   * @param bucketCols
   *          The clustering columns of the table
   * @param useBucketCols
   *          Flag to indicate whether the bucketCols should be used as input to
   *          the hash function
   * @param alias
   *          The alias used for the table in the row resolver
   * @param rwsch
   *          The row resolver used to resolve column references
   * @param qbm
   *          The metadata information for the query block which is used to
   *          resolve unaliased columns
   * @param planExpr
   *          The plan tree for the expression. If the user specified this, the
   *          parse expressions are not used
   * @return exprNodeDesc
   * @exception SemanticException
   */
  private ExprNodeDesc genSamplePredicate(TableSample ts,
      List<String> bucketCols, boolean useBucketCols, String alias,
      RowResolver rwsch, QBMetaData qbm, ExprNodeDesc planExpr)
      throws SemanticException {

    ExprNodeDesc numeratorExpr = new ExprNodeConstantDesc(
        TypeInfoFactory.intTypeInfo, Integer.valueOf(ts.getNumerator() - 1));

    ExprNodeDesc denominatorExpr = new ExprNodeConstantDesc(
        TypeInfoFactory.intTypeInfo, Integer.valueOf(ts.getDenominator()));

    ExprNodeDesc intMaxExpr = new ExprNodeConstantDesc(
        TypeInfoFactory.intTypeInfo, Integer.valueOf(Integer.MAX_VALUE));

    ArrayList<ExprNodeDesc> args = new ArrayList<ExprNodeDesc>();
    if (planExpr != null) {
      args.add(planExpr);
    } else if (useBucketCols) {
      for (String col : bucketCols) {
        ColumnInfo ci = rwsch.get(alias, col);
        // TODO: change type to the one in the table schema
        args.add(new ExprNodeColumnDesc(ci.getType(), ci.getInternalName(), ci
            .getTabAlias(), ci.getIsVirtualCol()));
      }
    } else {
      for (ASTNode expr : ts.getExprs()) {
        args.add(genExprNodeDesc(expr, rwsch));
      }
    }

    ExprNodeDesc equalsExpr = null;
    {
      ExprNodeDesc hashfnExpr = new ExprNodeGenericFuncDesc(
          TypeInfoFactory.intTypeInfo, new GenericUDFHash(), args);
      assert (hashfnExpr != null);
      LOG.info("hashfnExpr = " + hashfnExpr);
      ExprNodeDesc andExpr = TypeCheckProcFactory.DefaultExprProcessor
          .getFuncExprNodeDesc("&", hashfnExpr, intMaxExpr);
      assert (andExpr != null);
      LOG.info("andExpr = " + andExpr);
      ExprNodeDesc modExpr = TypeCheckProcFactory.DefaultExprProcessor
          .getFuncExprNodeDesc("%", andExpr, denominatorExpr);
      assert (modExpr != null);
      LOG.info("modExpr = " + modExpr);
      LOG.info("numeratorExpr = " + numeratorExpr);
      equalsExpr = TypeCheckProcFactory.DefaultExprProcessor
          .getFuncExprNodeDesc("==", modExpr, numeratorExpr);
      LOG.info("equalsExpr = " + equalsExpr);
      assert (equalsExpr != null);
    }
    return equalsExpr;
  }

  private String getAliasId(String alias, QB qb) {
    return (qb.getId() == null ? alias : qb.getId() + ":" + alias).toLowerCase();
  }

  @SuppressWarnings("nls")
  private Operator genTablePlan(String alias, QB qb) throws SemanticException {

    String alias_id = getAliasId(alias, qb);
    Table tab = qb.getMetaData().getSrcForAlias(alias);
    RowResolver rwsch;

    // is the table already present
    Operator<? extends OperatorDesc> top = topOps.get(alias_id);
    Operator<? extends OperatorDesc> dummySel = topSelOps.get(alias_id);
    if (dummySel != null) {
      top = dummySel;
    }

    if (top == null) {
      rwsch = new RowResolver();
      try {
        StructObjectInspector rowObjectInspector = (StructObjectInspector) tab
            .getDeserializer().getObjectInspector();
        List<? extends StructField> fields = rowObjectInspector
            .getAllStructFieldRefs();
        for (int i = 0; i < fields.size(); i++) {
          /**
           * if the column is a skewed column, use ColumnInfo accordingly
           */
          ColumnInfo colInfo = new ColumnInfo(fields.get(i).getFieldName(),
              TypeInfoUtils.getTypeInfoFromObjectInspector(fields.get(i)
                  .getFieldObjectInspector()), alias, false);
          colInfo.setSkewedCol((isSkewedCol(alias, qb, fields.get(i)
              .getFieldName())) ? true : false);
          rwsch.put(alias, fields.get(i).getFieldName(), colInfo);
        }
      } catch (SerDeException e) {
        throw new RuntimeException(e);
      }
      // Hack!! - refactor once the metadata APIs with types are ready
      // Finally add the partitioning columns
      for (FieldSchema part_col : tab.getPartCols()) {
        LOG.trace("Adding partition col: " + part_col);
        // TODO: use the right type by calling part_col.getType() instead of
        // String.class. See HIVE-3059.
        rwsch.put(alias, part_col.getName(), new ColumnInfo(part_col.getName(),
            TypeInfoFactory.stringTypeInfo, alias, true));
      }

      // put all virutal columns in RowResolver.
      Iterator<VirtualColumn> vcs = VirtualColumn.getRegistry(conf).iterator();
      // use a list for easy cumtomize
      List<VirtualColumn> vcList = new ArrayList<VirtualColumn>();
      while (vcs.hasNext()) {
        VirtualColumn vc = vcs.next();
        rwsch.put(alias, vc.getName(), new ColumnInfo(vc.getName(),
            vc.getTypeInfo(), alias, true, vc.getIsHidden()));
        vcList.add(vc);
      }

      // Create the root of the operator tree
      TableScanDesc tsDesc = new TableScanDesc(alias, vcList);
      setupStats(tsDesc, qb.getParseInfo(), tab, alias, rwsch);

      SplitSample sample = nameToSplitSample.get(alias_id);
      if (sample != null && sample.getRowCount() != null) {
        tsDesc.setRowLimit(sample.getRowCount());
        nameToSplitSample.remove(alias_id);
      }

      top = putOpInsertMap(OperatorFactory.get(tsDesc,
          new RowSchema(rwsch.getColumnInfos())), rwsch);

      // Add this to the list of top operators - we always start from a table
      // scan
      topOps.put(alias_id, top);

      // Add a mapping from the table scan operator to Table
      topToTable.put((TableScanOperator) top, tab);

      Map<String, String> props = qb.getTabPropsForAlias(alias);
      if (props != null) {
        topToTableProps.put((TableScanOperator) top, props);
      }
    } else {
      rwsch = opParseCtx.get(top).getRowResolver();
      top.setChildOperators(null);
    }

    // check if this table is sampled and needs more than input pruning
    Operator<? extends OperatorDesc> tableOp = top;
    TableSample ts = qb.getParseInfo().getTabSample(alias);
    if (ts != null) {
      int num = ts.getNumerator();
      int den = ts.getDenominator();
      ArrayList<ASTNode> sampleExprs = ts.getExprs();

      // TODO: Do the type checking of the expressions
      List<String> tabBucketCols = tab.getBucketCols();
      int numBuckets = tab.getNumBuckets();

      // If there are no sample cols and no bucket cols then throw an error
      if (tabBucketCols.size() == 0 && sampleExprs.size() == 0) {
        throw new SemanticException(ErrorMsg.NON_BUCKETED_TABLE.getMsg() + " "
            + tab.getTableName());
      }

      if (num > den) {
        throw new SemanticException(
            ErrorMsg.BUCKETED_NUMERATOR_BIGGER_DENOMINATOR.getMsg() + " "
                + tab.getTableName());
      }

      // check if a predicate is needed
      // predicate is needed if either input pruning is not enough
      // or if input pruning is not possible

      // check if the sample columns are the same as the table bucket columns
      boolean colsEqual = true;
      if ((sampleExprs.size() != tabBucketCols.size())
          && (sampleExprs.size() != 0)) {
        colsEqual = false;
      }

      for (int i = 0; i < sampleExprs.size() && colsEqual; i++) {
        boolean colFound = false;
        for (int j = 0; j < tabBucketCols.size() && !colFound; j++) {
          if (sampleExprs.get(i).getToken().getType() != HiveParser.TOK_TABLE_OR_COL) {
            break;
          }

          if (((ASTNode) sampleExprs.get(i).getChild(0)).getText()
              .equalsIgnoreCase(tabBucketCols.get(j))) {
            colFound = true;
          }
        }
        colsEqual = (colsEqual && colFound);
      }

      // Check if input can be pruned
      ts.setInputPruning((sampleExprs == null || sampleExprs.size() == 0 || colsEqual));

      // check if input pruning is enough
      if ((sampleExprs == null || sampleExprs.size() == 0 || colsEqual)
          && (num == den || (den % numBuckets == 0 || numBuckets % den == 0))) {

        // input pruning is enough; add the filter for the optimizer to use it
        // later
        LOG.info("No need for sample filter");
        ExprNodeDesc samplePredicate = genSamplePredicate(ts, tabBucketCols,
            colsEqual, alias, rwsch, qb.getMetaData(), null);
        tableOp = OperatorFactory.getAndMakeChild(new FilterDesc(
            samplePredicate, true, new sampleDesc(ts.getNumerator(), ts
                .getDenominator(), tabBucketCols, true)),
            new RowSchema(rwsch.getColumnInfos()), top);
      } else {
        // need to add filter
        // create tableOp to be filterDesc and set as child to 'top'
        LOG.info("Need sample filter");
        ExprNodeDesc samplePredicate = genSamplePredicate(ts, tabBucketCols,
            colsEqual, alias, rwsch, qb.getMetaData(), null);
        tableOp = OperatorFactory.getAndMakeChild(new FilterDesc(
            samplePredicate, true),
            new RowSchema(rwsch.getColumnInfos()), top);
      }
    } else {
      boolean testMode = conf.getBoolVar(HiveConf.ConfVars.HIVETESTMODE);
      if (testMode) {
        String tabName = tab.getTableName();

        // has the user explicitly asked not to sample this table
        String unSampleTblList = conf
            .getVar(HiveConf.ConfVars.HIVETESTMODENOSAMPLE);
        String[] unSampleTbls = unSampleTblList.split(",");
        boolean unsample = false;
        for (String unSampleTbl : unSampleTbls) {
          if (tabName.equalsIgnoreCase(unSampleTbl)) {
            unsample = true;
          }
        }

        if (!unsample) {
          int numBuckets = tab.getNumBuckets();

          // If the input table is bucketed, choose the first bucket
          if (numBuckets > 0) {
            TableSample tsSample = new TableSample(1, numBuckets);
            tsSample.setInputPruning(true);
            qb.getParseInfo().setTabSample(alias, tsSample);
            ExprNodeDesc samplePred = genSamplePredicate(tsSample, tab
                .getBucketCols(), true, alias, rwsch, qb.getMetaData(), null);
            tableOp = OperatorFactory
                .getAndMakeChild(new FilterDesc(samplePred, true,
                    new sampleDesc(tsSample.getNumerator(), tsSample
                        .getDenominator(), tab.getBucketCols(), true)),
                    new RowSchema(rwsch.getColumnInfos()), top);
            LOG.info("No need for sample filter");
          } else {
            // The table is not bucketed, add a dummy filter :: rand()
            int freq = conf.getIntVar(HiveConf.ConfVars.HIVETESTMODESAMPLEFREQ);
            TableSample tsSample = new TableSample(1, freq);
            tsSample.setInputPruning(false);
            qb.getParseInfo().setTabSample(alias, tsSample);
            LOG.info("Need sample filter");
            ExprNodeDesc randFunc = TypeCheckProcFactory.DefaultExprProcessor
                .getFuncExprNodeDesc("rand", new ExprNodeConstantDesc(Integer
                    .valueOf(460476415)));
            ExprNodeDesc samplePred = genSamplePredicate(tsSample, null, false,
                alias, rwsch, qb.getMetaData(), randFunc);
            tableOp = OperatorFactory.getAndMakeChild(new FilterDesc(
                samplePred, true),
                new RowSchema(rwsch.getColumnInfos()), top);
          }
        }
      }
    }

    Operator output = putOpInsertMap(tableOp, rwsch);

    if (LOG.isDebugEnabled()) {
      LOG.debug("Created Table Plan for " + alias + " " + tableOp.toString());
    }

    return output;
  }

  private boolean isSkewedCol(String alias, QB qb, String colName) {
    boolean isSkewedCol = false;
    List<String> skewedCols = qb.getSkewedColumnNames(alias);
    for (String skewedCol : skewedCols) {
      if (skewedCol.equalsIgnoreCase(colName)) {
        isSkewedCol = true;
      }
    }
    return isSkewedCol;
  }

  private void setupStats(TableScanDesc tsDesc, QBParseInfo qbp, Table tab, String alias,
      RowResolver rwsch)
      throws SemanticException {

    if (!qbp.isAnalyzeCommand()) {
      tsDesc.setGatherStats(false);
    } else {
      if (HiveConf.getVar(conf, HIVESTATSDBCLASS).equalsIgnoreCase(StatDB.fs.name())) {
        String statsTmpLoc = ctx.getExternalTmpPath(tab.getPath().toUri()).toString();
        LOG.info("Set stats collection dir : " + statsTmpLoc);
        conf.set(StatsSetupConst.STATS_TMP_LOC, statsTmpLoc);
      }
      tsDesc.setGatherStats(true);
      tsDesc.setStatsReliable(conf.getBoolVar(HiveConf.ConfVars.HIVE_STATS_RELIABLE));
      tsDesc.setMaxStatsKeyPrefixLength(StatsFactory.getMaxPrefixLength(conf));

      // append additional virtual columns for storing statistics
      Iterator<VirtualColumn> vcs = VirtualColumn.getStatsRegistry(conf).iterator();
      List<VirtualColumn> vcList = new ArrayList<VirtualColumn>();
      while (vcs.hasNext()) {
        VirtualColumn vc = vcs.next();
        rwsch.put(alias, vc.getName(), new ColumnInfo(vc.getName(),
            vc.getTypeInfo(), alias, true, vc.getIsHidden()));
        vcList.add(vc);
      }
      tsDesc.addVirtualCols(vcList);

      String tblName = tab.getTableName();
      tableSpec tblSpec = qbp.getTableSpec(alias);
      Map<String, String> partSpec = tblSpec.getPartSpec();

      if (partSpec != null) {
        List<String> cols = new ArrayList<String>();
        cols.addAll(partSpec.keySet());
        tsDesc.setPartColumns(cols);
      }

      // Theoretically the key prefix could be any unique string shared
      // between TableScanOperator (when publishing) and StatsTask (when aggregating).
      // Here we use
      // db_name.table_name + partitionSec
      // as the prefix for easy of read during explain and debugging.
      // Currently, partition spec can only be static partition.
      String k = tblName + Path.SEPARATOR;
      tsDesc.setStatsAggPrefix(tab.getDbName()+"."+k);

      // set up WritenEntity for replication
      outputs.add(new WriteEntity(tab, WriteEntity.WriteType.DDL_METADATA_ONLY));

      // add WriteEntity for each matching partition
      if (tab.isPartitioned()) {
        if (partSpec == null) {
          throw new SemanticException(ErrorMsg.NEED_PARTITION_SPECIFICATION.getMsg());
        }
        List<Partition> partitions = qbp.getTableSpec().partitions;
        if (partitions != null) {
          for (Partition partn : partitions) {
            // inputs.add(new ReadEntity(partn)); // is this needed at all?
            outputs.add(new WriteEntity(partn, WriteEntity.WriteType.DDL_METADATA_ONLY));
          }
        }
      }
    }
  }

  private Operator genPlan(QBExpr qbexpr) throws SemanticException {
    if (qbexpr.getOpcode() == QBExpr.Opcode.NULLOP) {
      return genPlan(qbexpr.getQB());
    }
    if (qbexpr.getOpcode() == QBExpr.Opcode.UNION) {
      Operator qbexpr1Ops = genPlan(qbexpr.getQBExpr1());
      Operator qbexpr2Ops = genPlan(qbexpr.getQBExpr2());

      return genUnionPlan(qbexpr.getAlias(), qbexpr.getQBExpr1().getAlias(),
          qbexpr1Ops, qbexpr.getQBExpr2().getAlias(), qbexpr2Ops);
    }
    return null;
  }

  @SuppressWarnings("nls")
  public Operator genPlan(QB qb) throws SemanticException {

    // First generate all the opInfos for the elements in the from clause
    Map<String, Operator> aliasToOpInfo = new HashMap<String, Operator>();

    // Recurse over the subqueries to fill the subquery part of the plan
    for (String alias : qb.getSubqAliases()) {
      QBExpr qbexpr = qb.getSubqForAlias(alias);
      aliasToOpInfo.put(alias, genPlan(qbexpr));
      qbexpr.setAlias(alias);
    }

    // Recurse over all the source tables
    for (String alias : qb.getTabAliases()) {
      Operator op = genTablePlan(alias, qb);
      aliasToOpInfo.put(alias, op);
    }

    if (aliasToOpInfo.isEmpty()) {
      qb.getMetaData().setSrcForAlias(DUMMY_TABLE, getDummyTable());
      TableScanOperator op = (TableScanOperator) genTablePlan(DUMMY_TABLE, qb);
      op.getConf().setRowLimit(1);
      qb.addAlias(DUMMY_TABLE);
      qb.setTabAlias(DUMMY_TABLE, DUMMY_TABLE);
      aliasToOpInfo.put(DUMMY_TABLE, op);
    }

    Operator srcOpInfo = null;
    Operator lastPTFOp = null;

    if(queryProperties.hasPTF()){
      //After processing subqueries and source tables, process
      // partitioned table functions

      HashMap<ASTNode, PTFInvocationSpec> ptfNodeToSpec = qb.getPTFNodeToSpec();
      if ( ptfNodeToSpec != null ) {
        for(Entry<ASTNode, PTFInvocationSpec> entry : ptfNodeToSpec.entrySet()) {
          ASTNode ast = entry.getKey();
          PTFInvocationSpec spec = entry.getValue();
          String inputAlias = spec.getQueryInputName();
          Operator inOp = aliasToOpInfo.get(inputAlias);
          if ( inOp == null ) {
            throw new SemanticException(generateErrorMessage(ast,
                "Cannot resolve input Operator for PTF invocation"));
          }
          lastPTFOp = genPTFPlan(spec, inOp);
          String ptfAlias = spec.getFunction().getAlias();
          if ( ptfAlias != null ) {
            aliasToOpInfo.put(ptfAlias, lastPTFOp);
          }
        }
      }

    }

    // For all the source tables that have a lateral view, attach the
    // appropriate operators to the TS
    genLateralViewPlans(aliasToOpInfo, qb);


    // process join
    if (qb.getParseInfo().getJoinExpr() != null) {
      ASTNode joinExpr = qb.getParseInfo().getJoinExpr();

      if (joinExpr.getToken().getType() == HiveParser.TOK_UNIQUEJOIN) {
        QBJoinTree joinTree = genUniqueJoinTree(qb, joinExpr, aliasToOpInfo);
        qb.setQbJoinTree(joinTree);
      } else {
        QBJoinTree joinTree = genJoinTree(qb, joinExpr, aliasToOpInfo);
        qb.setQbJoinTree(joinTree);
        /*
         * if there is only one destintaion in Query try to push where predicates
         * as Join conditions
         */
        Set<String> dests = qb.getParseInfo().getClauseNames();
        if ( dests.size() == 1 ) {
          String dest = dests.iterator().next();
          ASTNode whereClause = qb.getParseInfo().getWhrForClause(dest);
          if ( whereClause != null ) {
            extractJoinCondsFromWhereClause(joinTree, qb, dest,
                (ASTNode) whereClause.getChild(0),
                aliasToOpInfo );
          }
        }

        if (!disableJoinMerge)
          mergeJoinTree(qb);
      }

      // if any filters are present in the join tree, push them on top of the
      // table
      pushJoinFilters(qb, qb.getQbJoinTree(), aliasToOpInfo);
      srcOpInfo = genJoinPlan(qb, aliasToOpInfo);
    } else {
      // Now if there are more than 1 sources then we have a join case
      // later we can extend this to the union all case as well
      srcOpInfo = aliasToOpInfo.values().iterator().next();
      // with ptfs, there maybe more (note for PTFChains:
      // 1 ptf invocation may entail multiple PTF operators)
      srcOpInfo = lastPTFOp != null ? lastPTFOp : srcOpInfo;
    }

    Operator bodyOpInfo = genBodyPlan(qb, srcOpInfo, aliasToOpInfo);

    if (LOG.isDebugEnabled()) {
      LOG.debug("Created Plan for Query Block " + qb.getId());
    }

    this.qb = qb;
    return bodyOpInfo;
  }

  private Table getDummyTable() throws SemanticException {
    Path dummyPath = createDummyFile();
    Table desc = new Table(DUMMY_DATABASE, DUMMY_TABLE);
    desc.getTTable().getSd().setLocation(dummyPath.toString());
    desc.getTTable().getSd().getSerdeInfo().setSerializationLib(NullStructSerDe.class.getName());
    desc.setInputFormatClass(NullRowsInputFormat.class);
    desc.setOutputFormatClass(HiveIgnoreKeyTextOutputFormat.class);
    return desc;
  }

  // add dummy data for not removed by CombineHiveInputFormat, etc.
  private Path createDummyFile() throws SemanticException {
    Path dummyPath = new Path(ctx.getMRScratchDir(), "dummy_path");
    Path dummyFile = new Path(dummyPath, "dummy_file");
    FSDataOutputStream fout = null;
    try {
      FileSystem fs = dummyFile.getFileSystem(conf);
      if (fs.exists(dummyFile)) {
        return dummyPath;
      }
      fout = fs.create(dummyFile);
      fout.write(1);
      fout.close();
    } catch (IOException e) {
      throw new SemanticException(e);
    } finally {
      IOUtils.closeStream(fout);
    }
    return dummyPath;
  }

  /**
   * Generates the operator DAG needed to implement lateral views and attaches
   * it to the TS operator.
   *
   * @param aliasToOpInfo
   *          A mapping from a table alias to the TS operator. This function
   *          replaces the operator mapping as necessary
   * @param qb
   * @throws SemanticException
   */

  void genLateralViewPlans(Map<String, Operator> aliasToOpInfo, QB qb)
      throws SemanticException {
    Map<String, ArrayList<ASTNode>> aliasToLateralViews = qb.getParseInfo()
        .getAliasToLateralViews();
    for (Entry<String, Operator> e : aliasToOpInfo.entrySet()) {
      String alias = e.getKey();
      // See if the alias has a lateral view. If so, chain the lateral view
      // operator on
      ArrayList<ASTNode> lateralViews = aliasToLateralViews.get(alias);
      if (lateralViews != null) {
        Operator op = e.getValue();

        for (ASTNode lateralViewTree : aliasToLateralViews.get(alias)) {
          // There are 2 paths from the TS operator (or a previous LVJ operator)
          // to the same LateralViewJoinOperator.
          // TS -> SelectOperator(*) -> LateralViewJoinOperator
          // TS -> SelectOperator (gets cols for UDTF) -> UDTFOperator0
          // -> LateralViewJoinOperator
          //

          Operator lateralViewJoin = genLateralViewPlan(qb, op, lateralViewTree);
          op = lateralViewJoin;
        }
        e.setValue(op);
      }
    }
  }

  private Operator genLateralViewPlanForDest(String dest, QB qb, Operator op)
      throws SemanticException {
    ASTNode lateralViewTree = qb.getParseInfo().getDestToLateralView().get(dest);
    if (lateralViewTree != null) {
      return genLateralViewPlan(qb, op, lateralViewTree);
    }
    return op;
  }

  private Operator genLateralViewPlan(QB qb, Operator op, ASTNode lateralViewTree)
      throws SemanticException {
    RowResolver lvForwardRR = new RowResolver();
    RowResolver source = opParseCtx.get(op).getRowResolver();
    for (ColumnInfo col : source.getColumnInfos()) {
      String[] tabCol = source.reverseLookup(col.getInternalName());
      lvForwardRR.put(tabCol[0], tabCol[1], col);
    }

    Operator lvForward = putOpInsertMap(OperatorFactory.getAndMakeChild(
        new LateralViewForwardDesc(), new RowSchema(lvForwardRR.getColumnInfos()),
        op), lvForwardRR);

    // The order in which the two paths are added is important. The
    // lateral view join operator depends on having the select operator
    // give it the row first.

    // Get the all path by making a select(*).
    RowResolver allPathRR = opParseCtx.get(lvForward).getRowResolver();
    // Operator allPath = op;
    Operator allPath = putOpInsertMap(OperatorFactory.getAndMakeChild(
        new SelectDesc(true), new RowSchema(allPathRR.getColumnInfos()),
        lvForward), allPathRR);
    int allColumns = allPathRR.getColumnInfos().size();
    // Get the UDTF Path
    QB blankQb = new QB(null, null, false);
    Operator udtfPath = genSelectPlan((ASTNode) lateralViewTree
        .getChild(0), blankQb, lvForward,
        lateralViewTree.getType() == HiveParser.TOK_LATERAL_VIEW_OUTER);
    // add udtf aliases to QB
    for (String udtfAlias : blankQb.getAliases()) {
      qb.addAlias(udtfAlias);
    }
    RowResolver udtfPathRR = opParseCtx.get(udtfPath).getRowResolver();

    // Merge the two into the lateral view join
    // The cols of the merged result will be the combination of both the
    // cols of the UDTF path and the cols of the all path. The internal
    // names have to be changed to avoid conflicts

    RowResolver lateralViewRR = new RowResolver();
    ArrayList<String> outputInternalColNames = new ArrayList<String>();


    // For PPD, we need a column to expression map so that during the walk,
    // the processor knows how to transform the internal col names.
    // Following steps are dependant on the fact that we called
    // LVmerge.. in the above order
    Map<String, ExprNodeDesc> colExprMap = new HashMap<String, ExprNodeDesc>();

    LVmergeRowResolvers(allPathRR, lateralViewRR, colExprMap, outputInternalColNames);
    LVmergeRowResolvers(udtfPathRR, lateralViewRR, colExprMap, outputInternalColNames);

    Operator lateralViewJoin = putOpInsertMap(OperatorFactory
        .getAndMakeChild(new LateralViewJoinDesc(allColumns, outputInternalColNames),
            new RowSchema(lateralViewRR.getColumnInfos()), allPath,
            udtfPath), lateralViewRR);
    lateralViewJoin.setColumnExprMap(colExprMap);
    return lateralViewJoin;
  }

  /**
   * A helper function that gets all the columns and respective aliases in the
   * source and puts them into dest. It renames the internal names of the
   * columns based on getColumnInternalName(position).
   *
   * Note that this helper method relies on RowResolver.getColumnInfos()
   * returning the columns in the same order as they will be passed in the
   * operator DAG.
   *
   * @param source
   * @param dest
   * @param outputColNames
   *          - a list to which the new internal column names will be added, in
   *          the same order as in the dest row resolver
   */
  private void LVmergeRowResolvers(RowResolver source, RowResolver dest,
      Map<String, ExprNodeDesc> colExprMap, ArrayList<String> outputInternalColNames) {
    for (ColumnInfo c : source.getColumnInfos()) {
      String internalName = getColumnInternalName(outputInternalColNames.size());
      outputInternalColNames.add(internalName);
      ColumnInfo newCol = new ColumnInfo(internalName, c.getType(), c
          .getTabAlias(), c.getIsVirtualCol(), c.isHiddenVirtualCol());
      String[] tableCol = source.reverseLookup(c.getInternalName());
      String tableAlias = tableCol[0];
      String colAlias = tableCol[1];
      dest.put(tableAlias, colAlias, newCol);
      colExprMap.put(internalName, new ExprNodeColumnDesc(c.getType(), c.getInternalName(),
          c.getTabAlias(), c.getIsVirtualCol()));
    }
  }

  @SuppressWarnings("nls")
  public Phase1Ctx initPhase1Ctx() {

    Phase1Ctx ctx_1 = new Phase1Ctx();
    ctx_1.nextNum = 0;
    ctx_1.dest = "reduce";

    return ctx_1;
  }

  @Override
  public void init() {
    // clear most members
    reset();

    // init
    QB qb = new QB(null, null, false);
    this.qb = qb;
  }

  @Override
  @SuppressWarnings("nls")
  public void analyzeInternal(ASTNode ast) throws SemanticException {
    ASTNode child = ast;
    this.ast = ast;
    viewsExpanded = new ArrayList<String>();
    ctesExpanded = new ArrayList<String>();

    LOG.info("Starting Semantic Analysis");

    // analyze and process the position alias
    processPositionAlias(ast);

    // analyze create table command
    if (ast.getToken().getType() == HiveParser.TOK_CREATETABLE) {
      // if it is not CTAS, we don't need to go further and just return
      if ((child = analyzeCreateTable(ast, qb)) == null) {
        return;
      }
    } else {
      SessionState.get().setCommandType(HiveOperation.QUERY);
    }

    // analyze create view command
    if (ast.getToken().getType() == HiveParser.TOK_CREATEVIEW ||
        ast.getToken().getType() == HiveParser.TOK_ALTERVIEW_AS) {
      child = analyzeCreateView(ast, qb);
      SessionState.get().setCommandType(HiveOperation.CREATEVIEW);
      if (child == null) {
        return;
      }
      viewSelect = child;
      // prevent view from referencing itself
      viewsExpanded.add(SessionState.get().getCurrentDatabase() + "." + createVwDesc.getViewName());
    }

    // continue analyzing from the child ASTNode.
    Phase1Ctx ctx_1 = initPhase1Ctx();
    if (!doPhase1(child, qb, ctx_1)) {
      // if phase1Result false return
      return;
    }

    LOG.info("Completed phase 1 of Semantic Analysis");

    getMetaData(qb);
    LOG.info("Completed getting MetaData in Semantic Analysis");

    if (runCBO) {
      boolean tokenTypeIsQuery = ast.getToken().getType() == HiveParser.TOK_QUERY
          || ast.getToken().getType() == HiveParser.TOK_EXPLAIN;
      if (!tokenTypeIsQuery || createVwDesc != null
          || !HiveConf.getBoolVar(conf, HiveConf.ConfVars.HIVE_CBO_ENABLED)) {
        runCBO = false;
      }

      if (runCBO) {
        disableJoinMerge = true;
      }
    }

    // Save the result schema derived from the sink operator produced
    // by genPlan. This has the correct column names, which clients
    // such as JDBC would prefer instead of the c0, c1 we'll end
    // up with later.
    Operator sinkOp = genPlan(qb);

    if (createVwDesc != null)
      resultSchema = convertRowSchemaToViewSchema(opParseCtx.get(sinkOp).getRowResolver());
    else
      resultSchema = convertRowSchemaToResultSetSchema(opParseCtx.get(sinkOp).getRowResolver(),
          HiveConf.getBoolVar(conf, HiveConf.ConfVars.HIVE_RESULTSET_USE_UNIQUE_COLUMN_NAMES));
<<<<<<< HEAD

    if (runCBO && CostBasedOptimizer.canHandleOpTree(sinkOp, conf, queryProperties)) {
      /*
       * For CBO: 1. Run PreCBOOptimizer on Plan. This applies: Partition
       * Pruning, Predicate Pushdown, Column Pruning and Stats Annotation
       * transformations on the generated plan. 2. Hand the Plan to CBO, which
       * searches the Plan space and returns the best Plan as an AST 3. We then
       * run the Analysis Pipeline on the new AST: Phase 1, Get Metadata, Gen
       * Plan. a. During Plan Generation, we disable Join Merging, because we
       * don't want the Join order to be changed. Error Handling: - On Failure
       * during CBO optimization: - We log the error and proceed with the Plan
       * generated. - On Failure during Analysis of the new AST: - we restart
       * the Analysis from the beginning on the original AST, with runCBO set to
       * false.
       */
      ASTNode newAST = null;
      boolean skipCBOPlan = false;
      runCBO = false;

      try {
        ParseContext pCtx = new ParseContext(conf, qb, child, opToPartPruner, opToPartList, topOps,
            topSelOps, opParseCtx, joinContext, smbMapJoinContext, topToTable, topToTableProps,
            fsopToTable, loadTableWork, loadFileWork, ctx, idToTableNameMap, destTableId, uCtx,
            listMapJoinOpsNoReducer, groupOpToInputTables, prunedPartitions, opToSamplePruner,
            globalLimitCtx, nameToSplitSample, inputs, rootTasks, opToPartToSkewedPruner,
            viewAliasToInput, reduceSinkOperatorsAddedByEnforceBucketingSorting, queryProperties);
        PreCBOOptimizer preCBOOptm = new PreCBOOptimizer();
        preCBOOptm.setPctx(pCtx);
        preCBOOptm.initialize(conf);
        pCtx = preCBOOptm.optimize();

        newAST = CostBasedOptimizer.optimize(sinkOp, this, pCtx, resultSchema);
        if (LOG.isDebugEnabled()) {
          String newAstExpanded = newAST.dump();
          LOG.debug("CBO rewritten query: \n" + newAstExpanded);
        }

        init();
        ctx_1 = initPhase1Ctx();
        if (!doPhase1(newAST, qb, ctx_1)) {
          throw new RuntimeException("Couldn't do phase1 on CBO optimized query plan");
        }
        getMetaData(qb);

        try {
          disableJoinMerge = true;
          sinkOp = genPlan(qb);
        } finally {
          disableJoinMerge = false;
        }

        resultSchema = convertRowSchemaToResultSetSchema(opParseCtx.get(sinkOp).getRowResolver(), true);
      } catch (Exception e) {
        LOG.warn("CBO failed, skipping CBO", e);
        init();
        analyzeInternal(ast);
        return;
      }
    }
=======
>>>>>>> 24d608f9

    ParseContext pCtx = new ParseContext(conf, qb, child, opToPartPruner,
        opToPartList, topOps, topSelOps, opParseCtx, joinContext, smbMapJoinContext,
        topToTable, topToTableProps, fsopToTable,
        loadTableWork, loadFileWork, ctx, idToTableNameMap, destTableId, uCtx,
        listMapJoinOpsNoReducer, groupOpToInputTables, prunedPartitions,
        opToSamplePruner, globalLimitCtx, nameToSplitSample, inputs, rootTasks,
        opToPartToSkewedPruner, viewAliasToInput,
        reduceSinkOperatorsAddedByEnforceBucketingSorting, queryProperties);

    if (createVwDesc != null) {
      saveViewDefinition();

      // validate the create view statement
      // at this point, the createVwDesc gets all the information for semantic check
      validateCreateView(createVwDesc);

      // Since we're only creating a view (not executing it), we
      // don't need to optimize or translate the plan (and in fact, those
      // procedures can interfere with the view creation). So
      // skip the rest of this method.
      ctx.setResDir(null);
      ctx.setResFile(null);

      try {
        PlanUtils.addInputsForView(pCtx);
      } catch (HiveException e) {
        throw new SemanticException(e);
      }
      return;
    }

    // Generate table access stats if required
    if (HiveConf.getBoolVar(this.conf, HiveConf.ConfVars.HIVE_STATS_COLLECT_TABLEKEYS) == true) {
      TableAccessAnalyzer tableAccessAnalyzer = new TableAccessAnalyzer(pCtx);
      setTableAccessInfo(tableAccessAnalyzer.analyzeTableAccess());
    }

    if (LOG.isDebugEnabled()) {
      LOG.debug("Before logical optimization\n" + Operator.toString(pCtx.getTopOps().values()));
    }

    Optimizer optm = new Optimizer();
    optm.setPctx(pCtx);
    optm.initialize(conf);
    pCtx = optm.optimize();

    if (LOG.isDebugEnabled()) {
      LOG.debug("After logical optimization\n" + Operator.toString(pCtx.getTopOps().values()));
    }

    // Generate column access stats if required - wait until column pruning takes place
    // during optimization
    if (HiveConf.getBoolVar(this.conf, HiveConf.ConfVars.HIVE_STATS_COLLECT_SCANCOLS) == true) {
      ColumnAccessAnalyzer columnAccessAnalyzer = new ColumnAccessAnalyzer(pCtx);
      setColumnAccessInfo(columnAccessAnalyzer.analyzeColumnAccess());
    }

    if (!ctx.getExplainLogical()) {
      // At this point we have the complete operator tree
      // from which we want to create the map-reduce plan
      TaskCompiler compiler = TaskCompilerFactory.getCompiler(conf, pCtx);
      compiler.init(conf, console, db);
      compiler.compile(pCtx, rootTasks, inputs, outputs);
      fetchTask = pCtx.getFetchTask();
    }

    LOG.info("Completed plan generation");

    return;
  }

  @Override
  public List<FieldSchema> getResultSchema() {
    return resultSchema;
  }

  private void saveViewDefinition() throws SemanticException {

    // Make a copy of the statement's result schema, since we may
    // modify it below as part of imposing view column names.
    List<FieldSchema> derivedSchema =
        new ArrayList<FieldSchema>(resultSchema);
    ParseUtils.validateColumnNameUniqueness(derivedSchema);

    List<FieldSchema> imposedSchema = createVwDesc.getSchema();
    if (imposedSchema != null) {
      int explicitColCount = imposedSchema.size();
      int derivedColCount = derivedSchema.size();
      if (explicitColCount != derivedColCount) {
        throw new SemanticException(generateErrorMessage(
            viewSelect,
            ErrorMsg.VIEW_COL_MISMATCH.getMsg()));
      }
    }

    // Preserve the original view definition as specified by the user.
    String originalText = ctx.getTokenRewriteStream().toString(
        viewSelect.getTokenStartIndex(), viewSelect.getTokenStopIndex());
    createVwDesc.setViewOriginalText(originalText);

    // Now expand the view definition with extras such as explicit column
    // references; this expanded form is what we'll re-parse when the view is
    // referenced later.
    unparseTranslator.applyTranslations(ctx.getTokenRewriteStream());
    String expandedText = ctx.getTokenRewriteStream().toString(
        viewSelect.getTokenStartIndex(), viewSelect.getTokenStopIndex());

    if (imposedSchema != null) {
      // Merge the names from the imposed schema into the types
      // from the derived schema.
      StringBuilder sb = new StringBuilder();
      sb.append("SELECT ");
      int n = derivedSchema.size();
      for (int i = 0; i < n; ++i) {
        if (i > 0) {
          sb.append(", ");
        }
        FieldSchema fieldSchema = derivedSchema.get(i);
        // Modify a copy, not the original
        fieldSchema = new FieldSchema(fieldSchema);
        derivedSchema.set(i, fieldSchema);
        sb.append(HiveUtils.unparseIdentifier(fieldSchema.getName(), conf));
        sb.append(" AS ");
        String imposedName = imposedSchema.get(i).getName();
        sb.append(HiveUtils.unparseIdentifier(imposedName, conf));
        fieldSchema.setName(imposedName);
        // We don't currently allow imposition of a type
        fieldSchema.setComment(imposedSchema.get(i).getComment());
      }
      sb.append(" FROM (");
      sb.append(expandedText);
      sb.append(") ");
      sb.append(HiveUtils.unparseIdentifier(createVwDesc.getViewName(), conf));
      expandedText = sb.toString();
    }

    if (createVwDesc.getPartColNames() != null) {
      // Make sure all partitioning columns referenced actually
      // exist and are in the correct order at the end
      // of the list of columns produced by the view. Also move the field
      // schema descriptors from derivedSchema to the partitioning key
      // descriptor.
      List<String> partColNames = createVwDesc.getPartColNames();
      if (partColNames.size() > derivedSchema.size()) {
        throw new SemanticException(
            ErrorMsg.VIEW_PARTITION_MISMATCH.getMsg());
      }

      // Get the partition columns from the end of derivedSchema.
      List<FieldSchema> partitionColumns = derivedSchema.subList(
          derivedSchema.size() - partColNames.size(),
          derivedSchema.size());

      // Verify that the names match the PARTITIONED ON clause.
      Iterator<String> colNameIter = partColNames.iterator();
      Iterator<FieldSchema> schemaIter = partitionColumns.iterator();
      while (colNameIter.hasNext()) {
        String colName = colNameIter.next();
        FieldSchema fieldSchema = schemaIter.next();
        if (!fieldSchema.getName().equals(colName)) {
          throw new SemanticException(
              ErrorMsg.VIEW_PARTITION_MISMATCH.getMsg());
        }
      }

      // Boundary case: require at least one non-partitioned column
      // for consistency with tables.
      if (partColNames.size() == derivedSchema.size()) {
        throw new SemanticException(
            ErrorMsg.VIEW_PARTITION_TOTAL.getMsg());
      }

      // Now make a copy.
      createVwDesc.setPartCols(
          new ArrayList<FieldSchema>(partitionColumns));

      // Finally, remove the partition columns from the end of derivedSchema.
      // (Clearing the subList writes through to the underlying
      // derivedSchema ArrayList.)
      partitionColumns.clear();
    }

    createVwDesc.setSchema(derivedSchema);
    createVwDesc.setViewExpandedText(expandedText);
  }

  private List<FieldSchema> convertRowSchemaToViewSchema(RowResolver rr) throws SemanticException {
    List<FieldSchema> fieldSchema = convertRowSchemaToResultSetSchema(rr, false);
    ParseUtils.validateColumnNameUniqueness(fieldSchema);
    return fieldSchema;
  }

  private List<FieldSchema> convertRowSchemaToResultSetSchema(RowResolver rr,
      boolean useTabAliasIfAvailable) {
    List<FieldSchema> fieldSchemas = new ArrayList<FieldSchema>();
    String[] qualifiedColName;
    String colName;

    for (ColumnInfo colInfo : rr.getColumnInfos()) {
      if (colInfo.isHiddenVirtualCol()) {
        continue;
      }

      qualifiedColName = rr.reverseLookup(colInfo.getInternalName());
      if (useTabAliasIfAvailable && qualifiedColName[0] != null && !qualifiedColName[0].isEmpty()) {
        colName = qualifiedColName[0] + "." + qualifiedColName[1];
      } else {
        colName = qualifiedColName[1];
      }
      fieldSchemas.add(new FieldSchema(colName, colInfo.getType().getTypeName(), null));
    }
    return fieldSchemas;
  }

  /**
   * Generates an expression node descriptor for the expression with TypeCheckCtx.
   */
  public ExprNodeDesc genExprNodeDesc(ASTNode expr, RowResolver input)
      throws SemanticException {
    // Since the user didn't supply a customized type-checking context,
    // use default settings.
    TypeCheckCtx tcCtx = new TypeCheckCtx(input);
    return genExprNodeDesc(expr, input, tcCtx);
  }

  /**
   * Generates an expression node descriptors for the expression and children of it
   * with default TypeCheckCtx.
   */
  public Map<ASTNode, ExprNodeDesc> genAllExprNodeDesc(ASTNode expr, RowResolver input)
      throws SemanticException {
    TypeCheckCtx tcCtx = new TypeCheckCtx(input);
    return genAllExprNodeDesc(expr, input, tcCtx);
  }

  /**
   * Returns expression node descriptor for the expression.
   * If it's evaluated already in previous operator, it can be retrieved from cache.
   */
  public ExprNodeDesc genExprNodeDesc(ASTNode expr, RowResolver input,
      TypeCheckCtx tcCtx) throws SemanticException {
    // We recursively create the exprNodeDesc. Base cases: when we encounter
    // a column ref, we convert that into an exprNodeColumnDesc; when we
    // encounter
    // a constant, we convert that into an exprNodeConstantDesc. For others we
    // just
    // build the exprNodeFuncDesc with recursively built children.

    // If the current subExpression is pre-calculated, as in Group-By etc.
    ExprNodeDesc cached = getExprNodeDescCached(expr, input);
    if (cached == null) {
      Map<ASTNode, ExprNodeDesc> allExprs = genAllExprNodeDesc(expr, input, tcCtx);
      return allExprs.get(expr);
    }
    return cached;
  }

  /**
   * Find ExprNodeDesc for the expression cached in the RowResolver. Returns null if not exists.
   */
  private ExprNodeDesc getExprNodeDescCached(ASTNode expr, RowResolver input)
      throws SemanticException {
    ColumnInfo colInfo = input.getExpression(expr);
    if (colInfo != null) {
      ASTNode source = input.getExpressionSource(expr);
      if (source != null) {
        unparseTranslator.addCopyTranslation(expr, source);
      }
      return new ExprNodeColumnDesc(colInfo.getType(), colInfo
          .getInternalName(), colInfo.getTabAlias(), colInfo
          .getIsVirtualCol(), colInfo.isSkewedCol());
    }
    return null;
  }

  /**
   * Generates all of the expression node descriptors for the expression and children of it
   * passed in the arguments. This function uses the row resolver and the metadata information
   * that are passed as arguments to resolve the column names to internal names.
   *
   * @param expr
   *          The expression
   * @param input
   *          The row resolver
   * @param tcCtx
   *          Customized type-checking context
   * @return expression to exprNodeDesc mapping
   * @throws SemanticException Failed to evaluate expression
   */
  @SuppressWarnings("nls")
  public Map<ASTNode, ExprNodeDesc> genAllExprNodeDesc(ASTNode expr, RowResolver input,
    TypeCheckCtx tcCtx) throws SemanticException {
    // Create the walker and  the rules dispatcher.
    tcCtx.setUnparseTranslator(unparseTranslator);

    Map<ASTNode, ExprNodeDesc> nodeOutputs =
        TypeCheckProcFactory.genExprNode(expr, tcCtx);
    ExprNodeDesc desc = nodeOutputs.get(expr);
    if (desc == null) {
      String errMsg = tcCtx.getError();
      if (errMsg == null) {
        errMsg = "Error in parsing ";
      }
      throw new SemanticException(errMsg);
    }
    if (desc instanceof ExprNodeColumnListDesc) {
      throw new SemanticException("TOK_ALLCOLREF is not supported in current context");
    }

    if (!unparseTranslator.isEnabled()) {
      // Not creating a view, so no need to track view expansions.
      return nodeOutputs;
    }

    for (Map.Entry<ASTNode, ExprNodeDesc> entry : nodeOutputs.entrySet()) {
      if (!(entry.getValue() instanceof ExprNodeColumnDesc)) {
        continue;
      }
      ASTNode node = entry.getKey();
      ExprNodeColumnDesc columnDesc = (ExprNodeColumnDesc) entry.getValue();
      if ((columnDesc.getTabAlias() == null)
          || (columnDesc.getTabAlias().length() == 0)) {
        // These aren't real column refs; instead, they are special
        // internal expressions used in the representation of aggregation.
        continue;
      }
      String[] tmp = input.reverseLookup(columnDesc.getColumn());
      StringBuilder replacementText = new StringBuilder();
      replacementText.append(HiveUtils.unparseIdentifier(tmp[0], conf));
      replacementText.append(".");
      replacementText.append(HiveUtils.unparseIdentifier(tmp[1], conf));
      unparseTranslator.addTranslation(node, replacementText.toString());
    }

    return nodeOutputs;
  }

  @Override
  public void validate() throws SemanticException {
    LOG.debug("validation start");
    // Validate inputs and outputs have right protectmode to execute the query
    for (ReadEntity readEntity : getInputs()) {
      ReadEntity.Type type = readEntity.getType();

      if (type != ReadEntity.Type.TABLE &&
          type != ReadEntity.Type.PARTITION) {
        // In current implementation it will never happen, but we leave it
        // here to make the logic complete.
        continue;
      }

      Table tbl = readEntity.getTable();
      Partition p = readEntity.getPartition();


      if (tbl.isOffline()) {
        throw new SemanticException(
            ErrorMsg.OFFLINE_TABLE_OR_PARTITION.getMsg(
                "Table " + tbl.getTableName()));
      }

      if (type == ReadEntity.Type.PARTITION && p != null && p.isOffline()) {
        throw new SemanticException(
            ErrorMsg.OFFLINE_TABLE_OR_PARTITION.getMsg(
                "Table " + tbl.getTableName() +
                    " Partition " + p.getName()));
      }
    }

    for (WriteEntity writeEntity : getOutputs()) {
      WriteEntity.Type type = writeEntity.getType();


      if (type == WriteEntity.Type.PARTITION || type == WriteEntity.Type.DUMMYPARTITION) {
        String conflictingArchive;
        try {
          Partition usedp = writeEntity.getPartition();
          Table tbl = usedp.getTable();

          LOG.debug("validated " + usedp.getName());
          LOG.debug(usedp.getTable());
          conflictingArchive = ArchiveUtils
              .conflictingArchiveNameOrNull(db, tbl, usedp.getSpec());
        } catch (HiveException e) {
          throw new SemanticException(e);
        }
        if (conflictingArchive != null) {
          String message = String.format("Insert conflict with existing archive: %s",
              conflictingArchive);
          throw new SemanticException(message);
        }
      }

      if (type != WriteEntity.Type.TABLE &&
          type != WriteEntity.Type.PARTITION) {
        LOG.debug("not validating writeEntity, because entity is neither table nor partition");
        continue;
      }

      Table tbl;
      Partition p;


      if (type == WriteEntity.Type.PARTITION) {
        Partition inputPartition = writeEntity.getPartition();

        // If it is a partition, Partition's metastore is not fetched. We
        // need to fetch it.
        try {
          p = Hive.get().getPartition(
              inputPartition.getTable(), inputPartition.getSpec(), false);
          if (p != null) {
            tbl = p.getTable();
          } else {
            // if p is null, we assume that we insert to a new partition
            tbl = inputPartition.getTable();
          }
        } catch (HiveException e) {
          throw new SemanticException(e);
        }

        if (type == WriteEntity.Type.PARTITION && p != null && p.isOffline()) {
          throw new SemanticException(
              ErrorMsg.OFFLINE_TABLE_OR_PARTITION.getMsg(
                  " Table " + tbl.getTableName() +
                      " Partition " + p.getName()));
        }

      }
      else {
        LOG.debug("Not a partition.");
        tbl = writeEntity.getTable();
      }

      if (tbl.isOffline()) {
        throw new SemanticException(
            ErrorMsg.OFFLINE_TABLE_OR_PARTITION.getMsg(
                "Table " + tbl.getTableName()));
      }
    }

    boolean reworkMapredWork = HiveConf.getBoolVar(this.conf,
        HiveConf.ConfVars.HIVE_REWORK_MAPREDWORK);

    // validate all tasks
    for (Task<? extends Serializable> rootTask : rootTasks) {
      validate(rootTask, reworkMapredWork);
    }
  }

  private void validate(Task<? extends Serializable> task, boolean reworkMapredWork)
      throws SemanticException {
    Utilities.reworkMapRedWork(task, reworkMapredWork, conf);
    if (task.getChildTasks() == null) {
      return;
    }

    for (Task<? extends Serializable> childTask : task.getChildTasks()) {
      validate(childTask, reworkMapredWork);
    }
  }

  /**
   * Get the row resolver given an operator.
   */
  public RowResolver getRowResolver(Operator opt) {
    return opParseCtx.get(opt).getRowResolver();
  }

  /**
   * Add default properties for table property. If a default parameter exists
   * in the tblProp, the value in tblProp will be kept.
   *
   * @param table
   *          property map
   * @return Modified table property map
   */
  private Map<String, String> addDefaultProperties(Map<String, String> tblProp) {
    Map<String, String> retValue;
    if (tblProp == null) {
      retValue = new HashMap<String, String>();
    } else {
      retValue = tblProp;
    }
    String paraString = HiveConf.getVar(conf, ConfVars.NEWTABLEDEFAULTPARA);
    if (paraString != null && !paraString.isEmpty()) {
      for (String keyValuePair : paraString.split(",")) {
        String[] keyValue = keyValuePair.split("=", 2);
        if (keyValue.length != 2) {
          continue;
        }
        if (!retValue.containsKey(keyValue[0])) {
          retValue.put(keyValue[0], keyValue[1]);
        }
      }
    }
    return retValue;
  }

  /**
   * Analyze the create table command. If it is a regular create-table or
   * create-table-like statements, we create a DDLWork and return true. If it is
   * a create-table-as-select, we get the necessary info such as the SerDe and
   * Storage Format and put it in QB, and return false, indicating the rest of
   * the semantic analyzer need to deal with the select statement with respect
   * to the SerDe and Storage Format.
   */
  private ASTNode analyzeCreateTable(ASTNode ast, QB qb)
      throws SemanticException {
    String tableName = getUnescapedName((ASTNode) ast.getChild(0));
    String likeTableName = null;
    List<FieldSchema> cols = new ArrayList<FieldSchema>();
    List<FieldSchema> partCols = new ArrayList<FieldSchema>();
    List<String> bucketCols = new ArrayList<String>();
    List<Order> sortCols = new ArrayList<Order>();
    int numBuckets = -1;
    String comment = null;
    String location = null;
    Map<String, String> tblProps = null;
    boolean ifNotExists = false;
    boolean isExt = false;
    ASTNode selectStmt = null;
    final int CREATE_TABLE = 0; // regular CREATE TABLE
    final int CTLT = 1; // CREATE TABLE LIKE ... (CTLT)
    final int CTAS = 2; // CREATE TABLE AS SELECT ... (CTAS)
    int command_type = CREATE_TABLE;
    List<String> skewedColNames = new ArrayList<String>();
    List<List<String>> skewedValues = new ArrayList<List<String>>();
    Map<List<String>, String> listBucketColValuesMapping = new HashMap<List<String>, String>();
    boolean storedAsDirs = false;

    RowFormatParams rowFormatParams = new RowFormatParams();
    StorageFormat storageFormat = new StorageFormat();
    AnalyzeCreateCommonVars shared = new AnalyzeCreateCommonVars();

    LOG.info("Creating table " + tableName + " position="
        + ast.getCharPositionInLine());
    int numCh = ast.getChildCount();

    /*
     * Check the 1st-level children and do simple semantic checks: 1) CTLT and
     * CTAS should not coexists. 2) CTLT or CTAS should not coexists with column
     * list (target table schema). 3) CTAS does not support partitioning (for
     * now).
     */
    for (int num = 1; num < numCh; num++) {
      ASTNode child = (ASTNode) ast.getChild(num);
      if (storageFormat.fillStorageFormat(child, shared)) {
        continue;
      }
      switch (child.getToken().getType()) {
      case HiveParser.TOK_IFNOTEXISTS:
        ifNotExists = true;
        break;
      case HiveParser.KW_EXTERNAL:
        isExt = true;
        break;
      case HiveParser.TOK_LIKETABLE:
        if (child.getChildCount() > 0) {
          likeTableName = getUnescapedName((ASTNode) child.getChild(0));
          if (likeTableName != null) {
            if (command_type == CTAS) {
              throw new SemanticException(ErrorMsg.CTAS_CTLT_COEXISTENCE
                  .getMsg());
            }
            if (cols.size() != 0) {
              throw new SemanticException(ErrorMsg.CTLT_COLLST_COEXISTENCE
                  .getMsg());
            }
          }
          command_type = CTLT;
        }
        break;
      case HiveParser.TOK_QUERY: // CTAS
        if (command_type == CTLT) {
          throw new SemanticException(ErrorMsg.CTAS_CTLT_COEXISTENCE.getMsg());
        }
        if (cols.size() != 0) {
          throw new SemanticException(ErrorMsg.CTAS_COLLST_COEXISTENCE.getMsg());
        }
        if (partCols.size() != 0 || bucketCols.size() != 0) {
          boolean dynPart = HiveConf.getBoolVar(conf, HiveConf.ConfVars.DYNAMICPARTITIONING);
          if (dynPart == false) {
            throw new SemanticException(ErrorMsg.CTAS_PARCOL_COEXISTENCE.getMsg());
          } else {
            // TODO: support dynamic partition for CTAS
            throw new SemanticException(ErrorMsg.CTAS_PARCOL_COEXISTENCE.getMsg());
          }
        }
        if (isExt) {
          throw new SemanticException(ErrorMsg.CTAS_EXTTBL_COEXISTENCE.getMsg());
        }
        command_type = CTAS;
        selectStmt = child;
        break;
      case HiveParser.TOK_TABCOLLIST:
        cols = getColumns(child);
        break;
      case HiveParser.TOK_TABLECOMMENT:
        comment = unescapeSQLString(child.getChild(0).getText());
        break;
      case HiveParser.TOK_TABLEPARTCOLS:
        partCols = getColumns((ASTNode) child.getChild(0), false);
        break;
      case HiveParser.TOK_TABLEBUCKETS:
        bucketCols = getColumnNames((ASTNode) child.getChild(0));
        if (child.getChildCount() == 2) {
          numBuckets = (Integer.valueOf(child.getChild(1).getText()))
              .intValue();
        } else {
          sortCols = getColumnNamesOrder((ASTNode) child.getChild(1));
          numBuckets = (Integer.valueOf(child.getChild(2).getText()))
              .intValue();
        }
        break;
      case HiveParser.TOK_TABLEROWFORMAT:
        rowFormatParams.analyzeRowFormat(shared, child);
        break;
      case HiveParser.TOK_TABLELOCATION:
        location = unescapeSQLString(child.getChild(0).getText());
        location = EximUtil.relativeToAbsolutePath(conf, location);
        inputs.add(new ReadEntity(new Path(location), FileUtils.isLocalFile(conf, location)));
        break;
      case HiveParser.TOK_TABLEPROPERTIES:
        tblProps = DDLSemanticAnalyzer.getProps((ASTNode) child.getChild(0));
        break;
      case HiveParser.TOK_TABLESERIALIZER:
        child = (ASTNode) child.getChild(0);
        shared.serde = unescapeSQLString(child.getChild(0).getText());
        if (child.getChildCount() == 2) {
          readProps((ASTNode) (child.getChild(1).getChild(0)),
              shared.serdeProps);
        }
        break;

      case HiveParser.TOK_FILEFORMAT_GENERIC:
        handleGenericFileFormat(child);
        break;
      case HiveParser.TOK_TABLESKEWED:
        /**
         * Throw an error if the user tries to use the DDL with
         * hive.internal.ddl.list.bucketing.enable set to false.
         */
        HiveConf hiveConf = SessionState.get().getConf();

        // skewed column names
        skewedColNames = analyzeSkewedTablDDLColNames(skewedColNames, child);
        // skewed value
        analyzeDDLSkewedValues(skewedValues, child);
        // stored as directories
        storedAsDirs = analyzeStoredAdDirs(child);

        break;
      default:
        throw new AssertionError("Unknown token: " + child.getToken());
      }
    }

    storageFormat.fillDefaultStorageFormat(shared);

    if ((command_type == CTAS) && (storageFormat.storageHandler != null)) {
      throw new SemanticException(ErrorMsg.CREATE_NON_NATIVE_AS.getMsg());
    }

    // check for existence of table
    if (ifNotExists) {
      try {
        Table table = getTableWithQN(tableName, false);
        if (table != null) { // table exists
          return null;
        }
      } catch (HiveException e) {
        e.printStackTrace();
      }
    }

    String[] qualified = Hive.getQualifiedNames(tableName);
    String dbName = qualified.length == 1 ? SessionState.get().getCurrentDatabase() : qualified[0];
    Database database  = getDatabase(dbName);
    outputs.add(new WriteEntity(database, WriteEntity.WriteType.DDL_METADATA_ONLY));
    // Handle different types of CREATE TABLE command
    CreateTableDesc crtTblDesc = null;
    switch (command_type) {

    case CREATE_TABLE: // REGULAR CREATE TABLE DDL
      tblProps = addDefaultProperties(tblProps);

      crtTblDesc = new CreateTableDesc(tableName, isExt, cols, partCols,
          bucketCols, sortCols, numBuckets, rowFormatParams.fieldDelim,
          rowFormatParams.fieldEscape,
          rowFormatParams.collItemDelim, rowFormatParams.mapKeyDelim, rowFormatParams.lineDelim,
          comment,
          storageFormat.inputFormat, storageFormat.outputFormat, location, shared.serde,
          storageFormat.storageHandler, shared.serdeProps, tblProps, ifNotExists, skewedColNames,
          skewedValues);
      crtTblDesc.setStoredAsSubDirectories(storedAsDirs);
      crtTblDesc.setNullFormat(rowFormatParams.nullFormat);

      crtTblDesc.validate(conf);
      // outputs is empty, which means this create table happens in the current
      // database.
      SessionState.get().setCommandType(HiveOperation.CREATETABLE);
      rootTasks.add(TaskFactory.get(new DDLWork(getInputs(), getOutputs(),
          crtTblDesc), conf));
      break;

    case CTLT: // create table like <tbl_name>
      tblProps = addDefaultProperties(tblProps);

      CreateTableLikeDesc crtTblLikeDesc = new CreateTableLikeDesc(tableName, isExt,
          storageFormat.inputFormat, storageFormat.outputFormat, location,
          shared.serde, shared.serdeProps, tblProps, ifNotExists, likeTableName);
      SessionState.get().setCommandType(HiveOperation.CREATETABLE);
      rootTasks.add(TaskFactory.get(new DDLWork(getInputs(), getOutputs(),
          crtTblLikeDesc), conf));
      break;

    case CTAS: // create table as select

      // Verify that the table does not already exist
      try {
        Table dumpTable = db.newTable(tableName);
        if (null != db.getTable(dumpTable.getDbName(), dumpTable.getTableName(), false)) {
          throw new SemanticException(ErrorMsg.TABLE_ALREADY_EXISTS.getMsg(tableName));
        }
      } catch (HiveException e) {
        throw new SemanticException(e);
      }

      tblProps = addDefaultProperties(tblProps);

      crtTblDesc = new CreateTableDesc(dbName, tableName, isExt, cols, partCols,
          bucketCols, sortCols, numBuckets, rowFormatParams.fieldDelim,
          rowFormatParams.fieldEscape,
          rowFormatParams.collItemDelim, rowFormatParams.mapKeyDelim, rowFormatParams.lineDelim,
          comment, storageFormat.inputFormat,
          storageFormat.outputFormat, location, shared.serde, storageFormat.storageHandler,
          shared.serdeProps,
          tblProps, ifNotExists, skewedColNames, skewedValues);
      crtTblDesc.setStoredAsSubDirectories(storedAsDirs);
      crtTblDesc.setNullFormat(rowFormatParams.nullFormat);
      qb.setTableDesc(crtTblDesc);

      SessionState.get().setCommandType(HiveOperation.CREATETABLE_AS_SELECT);

      return selectStmt;
    default:
      throw new SemanticException("Unrecognized command.");
    }
    return null;
  }

  private ASTNode analyzeCreateView(ASTNode ast, QB qb)
      throws SemanticException {
    String tableName = getUnescapedName((ASTNode) ast.getChild(0));
    List<FieldSchema> cols = null;
    boolean ifNotExists = false;
    boolean orReplace = false;
    boolean isAlterViewAs = false;
    String comment = null;
    ASTNode selectStmt = null;
    Map<String, String> tblProps = null;
    List<String> partColNames = null;

    LOG.info("Creating view " + tableName + " position="
        + ast.getCharPositionInLine());
    int numCh = ast.getChildCount();
    for (int num = 1; num < numCh; num++) {
      ASTNode child = (ASTNode) ast.getChild(num);
      switch (child.getToken().getType()) {
      case HiveParser.TOK_IFNOTEXISTS:
        ifNotExists = true;
        break;
      case HiveParser.TOK_ORREPLACE:
        orReplace = true;
        break;
      case HiveParser.TOK_QUERY:
        selectStmt = child;
        break;
      case HiveParser.TOK_TABCOLNAME:
        cols = getColumns(child);
        break;
      case HiveParser.TOK_TABLECOMMENT:
        comment = unescapeSQLString(child.getChild(0).getText());
        break;
      case HiveParser.TOK_TABLEPROPERTIES:
        tblProps = DDLSemanticAnalyzer.getProps((ASTNode) child.getChild(0));
        break;
      case HiveParser.TOK_VIEWPARTCOLS:
        partColNames = getColumnNames((ASTNode) child.getChild(0));
        break;
      default:
        assert false;
      }
    }

    if (ifNotExists && orReplace){
      throw new SemanticException("Can't combine IF NOT EXISTS and OR REPLACE.");
    }

    if (ast.getToken().getType() == HiveParser.TOK_ALTERVIEW_AS) {
      isAlterViewAs = true;
      orReplace = true;
    }

    createVwDesc = new CreateViewDesc(
      tableName, cols, comment, tblProps, partColNames,
      ifNotExists, orReplace, isAlterViewAs);

    unparseTranslator.enable();
    rootTasks.add(TaskFactory.get(new DDLWork(getInputs(), getOutputs(),
        createVwDesc), conf));

    return selectStmt;
  }

  // validate the create view statement
  // the statement could be CREATE VIEW, REPLACE VIEW, or ALTER VIEW AS SELECT
  // check semantic conditions
  private void validateCreateView(CreateViewDesc createVwDesc)
    throws SemanticException {
    try {
      Table oldView = getTableWithQN(createVwDesc.getViewName(), false);

      // ALTER VIEW AS SELECT requires the view must exist
      if (createVwDesc.getIsAlterViewAs() && oldView == null) {
        String viewNotExistErrorMsg =
          "The following view does not exist: " + createVwDesc.getViewName();
        throw new SemanticException(
          ErrorMsg.ALTER_VIEW_AS_SELECT_NOT_EXIST.getMsg(viewNotExistErrorMsg));
      }

      //replace view
      if (createVwDesc.getOrReplace() && oldView != null) {

        // Existing table is not a view
        if (!oldView.getTableType().equals(TableType.VIRTUAL_VIEW)) {
          String tableNotViewErrorMsg =
            "The following is an existing table, not a view: " +
            createVwDesc.getViewName();
          throw new SemanticException(
            ErrorMsg.EXISTING_TABLE_IS_NOT_VIEW.getMsg(tableNotViewErrorMsg));
        }

        // if old view has partitions, it could not be replaced
        String partitionViewErrorMsg =
          "The following view has partition, it could not be replaced: " +
          createVwDesc.getViewName();
        try {
          if ((createVwDesc.getPartCols() == null ||
            createVwDesc.getPartCols().isEmpty() ||
            !createVwDesc.getPartCols().equals(oldView.getPartCols())) &&
            !oldView.getPartCols().isEmpty() &&
            !db.getPartitions(oldView).isEmpty()) {
            throw new SemanticException(
              ErrorMsg.REPLACE_VIEW_WITH_PARTITION.getMsg(partitionViewErrorMsg));
          }
        } catch (HiveException e) {
          throw new SemanticException(
            ErrorMsg.REPLACE_VIEW_WITH_PARTITION.getMsg(partitionViewErrorMsg));
        }
      }
    } catch (HiveException e) {
      throw new SemanticException(e.getMessage());
    }
  }

  // Process the position alias in GROUPBY and ORDERBY
  private void processPositionAlias(ASTNode ast) throws SemanticException {
    if (HiveConf.getBoolVar(conf,
          HiveConf.ConfVars.HIVE_GROUPBY_ORDERBY_POSITION_ALIAS) == false) {
      return;
    }

    if (ast.getChildCount()  == 0) {
      return;
    }

    boolean isAllCol;
    ASTNode selectNode = null;
    ASTNode groupbyNode = null;
    ASTNode orderbyNode = null;

    // get node type
    int child_count = ast.getChildCount();
    for (int child_pos = 0; child_pos < child_count; ++child_pos) {
      ASTNode node = (ASTNode) ast.getChild(child_pos);
      int type = node.getToken().getType();
      if (type == HiveParser.TOK_SELECT) {
        selectNode = node;
      } else if (type == HiveParser.TOK_GROUPBY) {
        groupbyNode = node;
      } else if (type == HiveParser.TOK_ORDERBY) {
        orderbyNode = node;
      }
    }

    if (selectNode != null) {
      int selectExpCnt = selectNode.getChildCount();

      // replace each of the position alias in GROUPBY with the actual column name
      if (groupbyNode != null) {
        for (int child_pos = 0; child_pos < groupbyNode.getChildCount(); ++child_pos) {
          ASTNode node = (ASTNode) groupbyNode.getChild(child_pos);
          if (node.getToken().getType() == HiveParser.Number) {
            int pos = Integer.parseInt(node.getText());
            if (pos > 0 && pos <= selectExpCnt) {
              groupbyNode.setChild(child_pos,
                selectNode.getChild(pos - 1).getChild(0));
            } else {
              throw new SemanticException(
                ErrorMsg.INVALID_POSITION_ALIAS_IN_GROUPBY.getMsg(
                "Position alias: " + pos + " does not exist\n" +
                "The Select List is indexed from 1 to " + selectExpCnt));
            }
          }
        }
      }

      // replace each of the position alias in ORDERBY with the actual column name
      if (orderbyNode != null) {
        isAllCol = false;
        for (int child_pos = 0; child_pos < selectNode.getChildCount(); ++child_pos) {
          ASTNode node = (ASTNode) selectNode.getChild(child_pos).getChild(0);
          if (node.getToken().getType() == HiveParser.TOK_ALLCOLREF) {
            isAllCol = true;
          }
        }
        for (int child_pos = 0; child_pos < orderbyNode.getChildCount(); ++child_pos) {
          ASTNode colNode = (ASTNode) orderbyNode.getChild(child_pos);
          ASTNode node = (ASTNode) colNode.getChild(0);
          if (node.getToken().getType() == HiveParser.Number) {
            if (!isAllCol) {
              int pos = Integer.parseInt(node.getText());
              if (pos > 0 && pos <= selectExpCnt) {
                colNode.setChild(0, selectNode.getChild(pos - 1).getChild(0));
              } else {
                throw new SemanticException(
                  ErrorMsg.INVALID_POSITION_ALIAS_IN_ORDERBY.getMsg(
                  "Position alias: " + pos + " does not exist\n" +
                  "The Select List is indexed from 1 to " + selectExpCnt));
              }
            } else {
              throw new SemanticException(
                ErrorMsg.NO_SUPPORTED_ORDERBY_ALLCOLREF_POS.getMsg());
            }
          }
        }
      }
    }

    // Recursively process through the children ASTNodes
    for (int child_pos = 0; child_pos < child_count; ++child_pos) {
      processPositionAlias((ASTNode) ast.getChild(child_pos));
    }
    return;
  }

  /**
   * process analyze ... partial command
   *
   * separate it from noscan command process so that it provides us flexibility
   *
   * @param tree
   * @throws SemanticException
   */
  protected void processPartialScanCommand (ASTNode tree) throws SemanticException {
    // check if it is partial scan command
    this.checkPartialScan(tree);

    //validate partial scan
    if (this.partialscan) {
      validateAnalyzePartialscan(tree);
    }
  }

  /**
   * process analyze ... noscan command
   * @param tree
   * @throws SemanticException
   */
  protected void processNoScanCommand (ASTNode tree) throws SemanticException {
    // check if it is noscan command
    checkNoScan(tree);

    //validate noscan
    if (this.noscan) {
      validateAnalyzeNoscan(tree);
    }
  }

  /**
   * Validate noscan command
   *
   * @param tree
   * @throws SemanticException
   */
  private void validateAnalyzeNoscan(ASTNode tree) throws SemanticException {
    // since it is noscan, it is true table name in command
    String tableName = getUnescapedName((ASTNode) tree.getChild(0).getChild(0));
    Table tbl;
    try {
      tbl = db.getTable(tableName);
    } catch (HiveException e) {
      throw new SemanticException(ErrorMsg.INVALID_TABLE.getMsg(tableName));
    }
    /* noscan uses hdfs apis to retrieve such information from Namenode.      */
    /* But that will be specific to hdfs. Through storagehandler mechanism,   */
    /* storage of table could be on any storage system: hbase, cassandra etc. */
    /* A nice error message should be given to user. */
    if (tbl.isNonNative()) {
      throw new SemanticException(ErrorMsg.ANALYZE_TABLE_NOSCAN_NON_NATIVE.getMsg(tbl
          .getTableName()));
    }
  }

  /**
   * Validate partialscan command
   *
   * @param tree
   * @throws SemanticException
   */
  private void validateAnalyzePartialscan(ASTNode tree) throws SemanticException {
    // since it is partialscan, it is true table name in command
    String tableName = getUnescapedName((ASTNode) tree.getChild(0).getChild(0));
    Table tbl;
    try {
      tbl = db.getTable(tableName);
    } catch (HiveException e) {
      throw new SemanticException(ErrorMsg.INVALID_TABLE.getMsg(tableName));
    }
    /* partialscan uses hdfs apis to retrieve such information from Namenode.      */
    /* But that will be specific to hdfs. Through storagehandler mechanism,   */
    /* storage of table could be on any storage system: hbase, cassandra etc. */
    /* A nice error message should be given to user. */
    if (tbl.isNonNative()) {
      throw new SemanticException(ErrorMsg.ANALYZE_TABLE_PARTIALSCAN_NON_NATIVE.getMsg(tbl
          .getTableName()));
    }

    /**
     * Partial scan doesn't support external table.
     */
    if(tbl.getTableType().equals(TableType.EXTERNAL_TABLE)) {
      throw new SemanticException(ErrorMsg.ANALYZE_TABLE_PARTIALSCAN_EXTERNAL_TABLE.getMsg(tbl
          .getTableName()));
    }

    if (!HiveConf.getBoolVar(conf, HiveConf.ConfVars.HIVESTATSAUTOGATHER)) {
      throw new SemanticException(ErrorMsg.ANALYZE_TABLE_PARTIALSCAN_AUTOGATHER.getMsg());
    }
  }

  /**
   * It will check if this is analyze ... compute statistics noscan
   * @param tree
   */
  private void checkNoScan(ASTNode tree) {
    if (tree.getChildCount() > 1) {
      ASTNode child0 = (ASTNode) tree.getChild(0);
      ASTNode child1;
      if (child0.getToken().getType() == HiveParser.TOK_TAB) {
        child0 = (ASTNode) child0.getChild(0);
        if (child0.getToken().getType() == HiveParser.TOK_TABNAME) {
          child1 = (ASTNode) tree.getChild(1);
          if (child1.getToken().getType() == HiveParser.KW_NOSCAN) {
            this.noscan = true;
          }
        }
      }
    }
  }

  /**
   * It will check if this is analyze ... compute statistics partialscan
   * @param tree
   */
  private void checkPartialScan(ASTNode tree) {
    if (tree.getChildCount() > 1) {
      ASTNode child0 = (ASTNode) tree.getChild(0);
      ASTNode child1;
      if (child0.getToken().getType() == HiveParser.TOK_TAB) {
        child0 = (ASTNode) child0.getChild(0);
        if (child0.getToken().getType() == HiveParser.TOK_TABNAME) {
          child1 = (ASTNode) tree.getChild(1);
          if (child1.getToken().getType() == HiveParser.KW_PARTIALSCAN) {
            this.partialscan = true;
          }
        }
      }
    }
  }


  public QB getQB() {
    return qb;
  }

  public void setQB(QB qb) {
    this.qb = qb;
  }

//--------------------------- PTF handling -----------------------------------

  /*
   * - a partitionTableFunctionSource can be a tableReference, a SubQuery or another
   *   PTF invocation.
   * - For a TABLEREF: set the source to the alias returned by processTable
   * - For a SubQuery: set the source to the alias returned by processSubQuery
   * - For a PTF invocation: recursively call processPTFChain.
   */
  private PTFInputSpec processPTFSource(QB qb, ASTNode inputNode) throws SemanticException{

    PTFInputSpec qInSpec = null;
    int type = inputNode.getType();
    String alias;
    switch(type)
    {
    case HiveParser.TOK_TABREF:
      alias = processTable(qb, inputNode);
      qInSpec = new PTFQueryInputSpec();
      ((PTFQueryInputSpec)qInSpec).setType(PTFQueryInputType.TABLE);
      ((PTFQueryInputSpec)qInSpec).setSource(alias);
      break;
    case HiveParser.TOK_SUBQUERY:
      alias = processSubQuery(qb, inputNode);
      qInSpec = new PTFQueryInputSpec();
      ((PTFQueryInputSpec)qInSpec).setType(PTFQueryInputType.SUBQUERY);
      ((PTFQueryInputSpec)qInSpec).setSource(alias);
      break;
    case HiveParser.TOK_PTBLFUNCTION:
      qInSpec = processPTFChain(qb, inputNode);
      break;
    default:
      throw new SemanticException(generateErrorMessage(inputNode,
          "Unknown input type to PTF"));
    }

    qInSpec.setAstNode(inputNode);
    return qInSpec;

  }

  /*
   * - tree form is
   *   ^(TOK_PTBLFUNCTION name alias? partitionTableFunctionSource partitioningSpec? arguments*)
   * - a partitionTableFunctionSource can be a tableReference, a SubQuery or another
   *   PTF invocation.
   */
  private PartitionedTableFunctionSpec processPTFChain(QB qb, ASTNode ptf)
      throws SemanticException{
    int child_count = ptf.getChildCount();
    if (child_count < 2) {
      throw new SemanticException(generateErrorMessage(ptf,
                  "Not enough Children " + child_count));
    }

    PartitionedTableFunctionSpec ptfSpec = new PartitionedTableFunctionSpec();
    ptfSpec.setAstNode(ptf);

    /*
     * name
     */
    ASTNode nameNode = (ASTNode) ptf.getChild(0);
    ptfSpec.setName(nameNode.getText());

    int inputIdx = 1;

    /*
     * alias
     */
    ASTNode secondChild = (ASTNode) ptf.getChild(1);
    if ( secondChild.getType() == HiveParser.Identifier ) {
      ptfSpec.setAlias(secondChild.getText());
      inputIdx++;
    }

    /*
     * input
     */
    ASTNode inputNode = (ASTNode) ptf.getChild(inputIdx);
    ptfSpec.setInput(processPTFSource(qb, inputNode));

    int argStartIdx = inputIdx + 1;

    /*
     * partitioning Spec
     */
    int pSpecIdx = inputIdx + 1;
    ASTNode pSpecNode = ptf.getChildCount() > inputIdx ?
        (ASTNode) ptf.getChild(pSpecIdx) : null;
    if (pSpecNode != null && pSpecNode.getType() == HiveParser.TOK_PARTITIONINGSPEC)
    {
      PartitioningSpec partitioning = processPTFPartitionSpec(pSpecNode);
      ptfSpec.setPartitioning(partitioning);
      argStartIdx++;
    }

    /*
     * arguments
     */
    for(int i=argStartIdx; i < ptf.getChildCount(); i++)
    {
      ptfSpec.addArg((ASTNode) ptf.getChild(i));
    }
    return ptfSpec;
  }

  /*
   * - invoked during FROM AST tree processing, on encountering a PTF invocation.
   * - tree form is
   *   ^(TOK_PTBLFUNCTION name partitionTableFunctionSource partitioningSpec? arguments*)
   * - setup a PTFInvocationSpec for this top level PTF invocation.
   */
  private void processPTF(QB qb, ASTNode ptf) throws SemanticException{

    PartitionedTableFunctionSpec ptfSpec = processPTFChain(qb, ptf);

    if ( ptfSpec.getAlias() != null ) {
      qb.addAlias(ptfSpec.getAlias());
    }

    PTFInvocationSpec spec = new PTFInvocationSpec();
    spec.setFunction(ptfSpec);
    qb.addPTFNodeToSpec(ptf, spec);
  }

  private void handleQueryWindowClauses(QB qb, Phase1Ctx ctx_1, ASTNode node)
      throws SemanticException {
    WindowingSpec spec = qb.getWindowingSpec(ctx_1.dest);
    for(int i=0; i < node.getChildCount(); i++) {
      processQueryWindowClause(spec, (ASTNode) node.getChild(i));
    }
  }

  private PartitionSpec processPartitionSpec(ASTNode node) {
    PartitionSpec pSpec = new PartitionSpec();
    int exprCnt = node.getChildCount();
    for(int i=0; i < exprCnt; i++) {
      PartitionExpression exprSpec = new PartitionExpression();
      exprSpec.setExpression((ASTNode) node.getChild(i));
      pSpec.addExpression(exprSpec);
    }
    return pSpec;
  }

  private OrderSpec processOrderSpec(ASTNode sortNode) {
    OrderSpec oSpec = new OrderSpec();
    int exprCnt = sortNode.getChildCount();
    for(int i=0; i < exprCnt; i++) {
      OrderExpression exprSpec = new OrderExpression();
      exprSpec.setExpression((ASTNode) sortNode.getChild(i).getChild(0));
      if ( sortNode.getChild(i).getType() == HiveParser.TOK_TABSORTCOLNAMEASC ) {
        exprSpec.setOrder(org.apache.hadoop.hive.ql.parse.PTFInvocationSpec.Order.ASC);
      }
      else {
        exprSpec.setOrder(org.apache.hadoop.hive.ql.parse.PTFInvocationSpec.Order.DESC);
      }
      oSpec.addExpression(exprSpec);
    }
    return oSpec;
  }

  private PartitioningSpec processPTFPartitionSpec(ASTNode pSpecNode)
  {
    PartitioningSpec partitioning = new PartitioningSpec();
    ASTNode firstChild = (ASTNode) pSpecNode.getChild(0);
    int type = firstChild.getType();
    int exprCnt;


    if ( type == HiveParser.TOK_DISTRIBUTEBY || type == HiveParser.TOK_CLUSTERBY )
    {
      PartitionSpec pSpec = processPartitionSpec(firstChild);
      partitioning.setPartSpec(pSpec);
      ASTNode sortNode = pSpecNode.getChildCount() > 1 ? (ASTNode) pSpecNode.getChild(1) : null;
      if ( sortNode != null )
      {
        OrderSpec oSpec = processOrderSpec(sortNode);
        partitioning.setOrderSpec(oSpec);
      }
    }
    else if ( type == HiveParser.TOK_SORTBY || type == HiveParser.TOK_ORDERBY ) {
      ASTNode sortNode = firstChild;
      OrderSpec oSpec = processOrderSpec(sortNode);
      partitioning.setOrderSpec(oSpec);
    }
    return partitioning;
  }

  private WindowFunctionSpec processWindowFunction(ASTNode node, ASTNode wsNode)
    throws SemanticException {
    WindowFunctionSpec wfSpec = new WindowFunctionSpec();

    switch(node.getType()) {
    case HiveParser.TOK_FUNCTIONSTAR:
      wfSpec.setStar(true);
      break;
    case HiveParser.TOK_FUNCTIONDI:
      wfSpec.setDistinct(true);
      break;
    }

    if ( wfSpec.isDistinct() ) {
      throw new SemanticException(generateErrorMessage(node,
          "Count/Sum distinct not supported with Windowing"));
    }

    wfSpec.setExpression(node);

    ASTNode nameNode = (ASTNode) node.getChild(0);
    wfSpec.setName(nameNode.getText());

    for(int i=1; i < node.getChildCount()-1; i++) {
      ASTNode child = (ASTNode) node.getChild(i);
      wfSpec.addArg(child);
    }

    if ( wsNode != null ) {
      WindowSpec ws = processWindowSpec(wsNode);
      wfSpec.setWindowSpec(ws);
    }

    return wfSpec;
  }

  private boolean containsLeadLagUDF(ASTNode expressionTree) {
    int exprTokenType = expressionTree.getToken().getType();
    if (exprTokenType == HiveParser.TOK_FUNCTION) {
      assert (expressionTree.getChildCount() != 0);
      if (expressionTree.getChild(0).getType() == HiveParser.Identifier) {
        String functionName = unescapeIdentifier(expressionTree.getChild(0)
            .getText());
        functionName = functionName.toLowerCase();
        if ( FunctionRegistry.LAG_FUNC_NAME.equals(functionName) ||
            FunctionRegistry.LEAD_FUNC_NAME.equals(functionName)
            ) {
          return true;
        }
      }
    }
    for (int i = 0; i < expressionTree.getChildCount(); i++) {
      if ( containsLeadLagUDF((ASTNode) expressionTree.getChild(i))) {
        return true;
      }
    }
    return false;
  }

  private void processQueryWindowClause(WindowingSpec spec, ASTNode node)
      throws SemanticException {
    ASTNode nameNode = (ASTNode) node.getChild(0);
    ASTNode wsNode = (ASTNode) node.getChild(1);
    if(spec.getWindowSpecs() != null && spec.getWindowSpecs().containsKey(nameNode.getText())){
      throw new SemanticException(generateErrorMessage(nameNode,
          "Duplicate definition of window " + nameNode.getText() +
          " is not allowed"));
    }
    WindowSpec ws = processWindowSpec(wsNode);
    spec.addWindowSpec(nameNode.getText(), ws);
  }

  private WindowSpec processWindowSpec(ASTNode node) throws SemanticException {
    String sourceId = null;
    PartitionSpec partition = null;
    OrderSpec order = null;
    WindowFrameSpec windowFrame = null;

    boolean hasSrcId = false, hasPartSpec = false, hasWF = false;
    int srcIdIdx = -1, partIdx = -1, wfIdx = -1;

    for(int i=0; i < node.getChildCount(); i++)
    {
      int type = node.getChild(i).getType();
      switch(type)
      {
      case HiveParser.Identifier:
        hasSrcId = true; srcIdIdx = i;
        break;
      case HiveParser.TOK_PARTITIONINGSPEC:
        hasPartSpec = true; partIdx = i;
        break;
      case HiveParser.TOK_WINDOWRANGE:
      case HiveParser.TOK_WINDOWVALUES:
        hasWF = true; wfIdx = i;
        break;
      }
    }

    WindowSpec ws = new WindowSpec();

    if (hasSrcId) {
      ASTNode nameNode = (ASTNode) node.getChild(srcIdIdx);
      ws.setSourceId(nameNode.getText());
    }

    if (hasPartSpec) {
      ASTNode partNode = (ASTNode) node.getChild(partIdx);
      PartitioningSpec partitioning = processPTFPartitionSpec(partNode);
      ws.setPartitioning(partitioning);
    }

    if ( hasWF)
    {
      ASTNode wfNode = (ASTNode) node.getChild(wfIdx);
      WindowFrameSpec wfSpec = processWindowFrame(wfNode);
      ws.setWindowFrame(wfSpec);
    }

    return ws;
  }

  private WindowFrameSpec processWindowFrame(ASTNode node) throws SemanticException {
    int type = node.getType();
    BoundarySpec start = null, end = null;

    /*
     * A WindowFrame may contain just the Start Boundary or in the
     * between style of expressing a WindowFrame both boundaries
     * are specified.
     */
    start = processBoundary(type, (ASTNode) node.getChild(0));
    if ( node.getChildCount() > 1 ) {
      end = processBoundary(type, (ASTNode) node.getChild(1));
    }

    return new WindowFrameSpec(start, end);
  }

  private BoundarySpec processBoundary(int frameType, ASTNode node)  throws SemanticException {
    BoundarySpec bs = frameType == HiveParser.TOK_WINDOWRANGE ?
        new RangeBoundarySpec() : new ValueBoundarySpec();
    int type = node.getType();
    boolean hasAmt = true;

    switch(type)
    {
    case HiveParser.KW_PRECEDING:
      bs.setDirection(Direction.PRECEDING);
      break;
    case HiveParser.KW_FOLLOWING:
      bs.setDirection(Direction.FOLLOWING);
      break;
    case HiveParser.KW_CURRENT:
      bs = new CurrentRowSpec();
      hasAmt = false;
      break;
    }

    if ( hasAmt )
    {
      ASTNode amtNode = (ASTNode) node.getChild(0);
      if ( amtNode.getType() == HiveParser.KW_UNBOUNDED)
      {
        bs.setAmt(BoundarySpec.UNBOUNDED_AMOUNT);
      }
      else
      {
        int amt = Integer.parseInt(amtNode.getText());
        if ( amt < 0 ) {
          throw new SemanticException(
              "Window Frame Boundary Amount must be a +ve integer, amount provide is: " + amt);
        }
        bs.setAmt(amt);
      }
    }

    return bs;
  }

  /*
   * check if a Select Expr is a constant.
   * - current logic used is to look for HiveParser.TOK_TABLE_OR_COL
   * - if there is none then the expression is a constant.
   */
  private static class ConstantExprCheck implements ContextVisitor {
    boolean isConstant = true;

    @Override
    public void visit(Object t, Object parent, int childIndex, Map labels) {
      if ( !isConstant ) {
        return;
      }
      ASTNode node = (ASTNode) t;
      if (ParseDriver.adaptor.getType(t) == HiveParser.TOK_TABLE_OR_COL ) {
        isConstant = false;
      }
    }

    public void reset() {
      isConstant = true;
    }

    protected boolean isConstant() {
      return isConstant;
    }
  }

  private static class AggregationExprCheck implements ContextVisitor {
    HashMap<String, ASTNode> destAggrExprs;
    boolean isAggr = false;

    public AggregationExprCheck(HashMap<String, ASTNode> destAggrExprs) {
      super();
      this.destAggrExprs = destAggrExprs;
    }

    @Override
    public void visit(Object t, Object parent, int childIndex, Map labels) {
      if ( isAggr ) {
        return;
      }
      if ( destAggrExprs.values().contains(t)) {
        isAggr = true;
      }
    }

    public void reset() {
      isAggr = false;
    }

    protected boolean isAggr() {
      return isAggr;
    }
  }

  /*
   * Returns false if there is a SelectExpr that is not a constant or an aggr.
   *
   */
  private boolean isValidGroupBySelectList(QB currQB, String clause){
    ConstantExprCheck constantExprCheck = new ConstantExprCheck();
    AggregationExprCheck aggrExprCheck = new AggregationExprCheck(
        currQB.getParseInfo().getAggregationExprsForClause(clause));

    TreeWizard tw = new TreeWizard(ParseDriver.adaptor, HiveParser.tokenNames);
    ASTNode selectNode = currQB.getParseInfo().getSelForClause(clause);

    /*
     * for Select Distinct Queries we don't move any aggregations.
     */
    if ( selectNode != null && selectNode.getType() == HiveParser.TOK_SELECTDI ) {
      return true;
    }

    for (int i = 0; selectNode != null && i < selectNode.getChildCount(); i++) {
      ASTNode selectExpr = (ASTNode) selectNode.getChild(i);
      //check for TOK_HINTLIST expressions on ast
      if(selectExpr.getType() != HiveParser.TOK_SELEXPR){
        continue;
      }

      constantExprCheck.reset();
      PTFTranslator.visit(selectExpr.getChild(0), constantExprCheck);

      if ( !constantExprCheck.isConstant() ) {
        aggrExprCheck.reset();
        PTFTranslator.visit(selectExpr.getChild(0), aggrExprCheck);
        if (!aggrExprCheck.isAggr() ) {
          return false;
        }
      }

    }
    return true;
  }

//--------------------------- PTF handling: PTFInvocationSpec to PTFDesc --------------------------

  private PTFDesc translatePTFInvocationSpec(PTFInvocationSpec ptfQSpec, RowResolver inputRR)
      throws SemanticException{
    PTFDesc ptfDesc = null;
    PTFTranslator translator = new PTFTranslator();
    ptfDesc = translator.translate(ptfQSpec, this, conf, inputRR, unparseTranslator);
    return ptfDesc;
  }

  Operator genPTFPlan(PTFInvocationSpec ptfQSpec, Operator input) throws SemanticException {
    ArrayList<PTFInvocationSpec> componentQueries = PTFTranslator.componentize(ptfQSpec);
    for (PTFInvocationSpec ptfSpec : componentQueries) {
      input = genPTFPlanForComponentQuery(ptfSpec, input);
    }
    if (LOG.isDebugEnabled()) {
      LOG.debug("Created PTF Plan ");
    }
    return input;
  }


  /**
   * Construct the data structures containing ExprNodeDesc for partition
   * columns and order columns. Use the input definition to construct the list
   * of output columns for the ReduceSinkOperator
   *
   * @throws SemanticException
   */
  void buildPTFReduceSinkDetails(PartitionedTableFunctionDef tabDef,
      RowResolver inputRR,
      ArrayList<ExprNodeDesc> partCols,
      ArrayList<ExprNodeDesc> valueCols,
      ArrayList<ExprNodeDesc> orderCols,
      Map<String, ExprNodeDesc> colExprMap,
      List<String> outputColumnNames,
      StringBuilder orderString,
      RowResolver rsOpRR,
      RowResolver extractRR) throws SemanticException {

    List<PTFExpressionDef> partColList = tabDef.getPartition().getExpressions();

    for (PTFExpressionDef colDef : partColList) {
      partCols.add(colDef.getExprNode());
      orderCols.add(colDef.getExprNode());
      orderString.append('+');
    }

    /*
     * Order columns are used as key columns for constructing
     * the ReduceSinkOperator
     * Since we do not explicitly add these to outputColumnNames,
     * we need to set includeKeyCols = false while creating the
     * ReduceSinkDesc
     */
    List<OrderExpressionDef> orderColList = tabDef.getOrder().getExpressions();
    for (int i = 0; i < orderColList.size(); i++) {
      OrderExpressionDef colDef = orderColList.get(i);
      org.apache.hadoop.hive.ql.parse.PTFInvocationSpec.Order order = colDef.getOrder();
      if (order.name().equals("ASC")) {
        orderString.append('+');
      } else {
        orderString.append('-');
      }
      orderCols.add(colDef.getExprNode());
    }

    ArrayList<ColumnInfo> colInfoList = inputRR.getColumnInfos();
    /*
     * construct the ReduceSinkRR
     */
    int pos = 0;
    for (ColumnInfo colInfo : colInfoList) {
        ExprNodeDesc valueColExpr = new ExprNodeColumnDesc(colInfo.getType(), colInfo
            .getInternalName(), colInfo.getTabAlias(), colInfo
            .getIsVirtualCol());
        valueCols.add(valueColExpr);
        colExprMap.put(colInfo.getInternalName(), valueColExpr);
        String outColName = SemanticAnalyzer.getColumnInternalName(pos++);
        outputColumnNames.add(outColName);

        String[] alias = inputRR.reverseLookup(colInfo.getInternalName());
        ColumnInfo newColInfo = new ColumnInfo(
            outColName, colInfo.getType(), alias[0],
            colInfo.getIsVirtualCol(), colInfo.isHiddenVirtualCol());
        rsOpRR.put(alias[0], alias[1], newColInfo);
    }

    /*
     * construct the ExtractRR
     */
    LinkedHashMap<String[], ColumnInfo> colsAddedByHaving =
        new LinkedHashMap<String[], ColumnInfo>();
    pos = 0;
    for (ColumnInfo colInfo : colInfoList) {
      String[] alias = inputRR.reverseLookup(colInfo.getInternalName());
      /*
       * if we have already encountered this colInfo internalName.
       * We encounter it again because it must be put for the Having clause.
       * We will add these entries in the end; in a loop on colsAddedByHaving. See below.
       */
      if ( colsAddedByHaving.containsKey(alias)) {
        continue;
      }
      ASTNode astNode = PTFTranslator.getASTNode(colInfo, inputRR);
      ColumnInfo eColInfo = new ColumnInfo(
          SemanticAnalyzer.getColumnInternalName(pos++), colInfo.getType(), alias[0],
          colInfo.getIsVirtualCol(), colInfo.isHiddenVirtualCol());

      if ( astNode == null ) {
        extractRR.put(alias[0], alias[1], eColInfo);
      }
      else {
        /*
         * in case having clause refers to this column may have been added twice;
         * once with the ASTNode.toStringTree as the alias
         * and then with the real alias.
         */
        extractRR.putExpression(astNode, eColInfo);
        if ( !astNode.toStringTree().toLowerCase().equals(alias[1]) ) {
          colsAddedByHaving.put(alias, eColInfo);
        }
      }
    }

    for(Map.Entry<String[], ColumnInfo> columnAddedByHaving : colsAddedByHaving.entrySet() ) {
      String[] alias = columnAddedByHaving.getKey();
      ColumnInfo eColInfo = columnAddedByHaving.getValue();
      extractRR.put(alias[0], alias[1], eColInfo);
    }
  }

  private Operator genPTFPlanForComponentQuery(PTFInvocationSpec ptfQSpec, Operator input)
      throws SemanticException {
    /*
     * 1. Create the PTFDesc from the Qspec attached to this QB.
     */
    RowResolver rr = opParseCtx.get(input).getRowResolver();
    PTFDesc ptfDesc = translatePTFInvocationSpec(ptfQSpec, rr);

    RowResolver rsOpRR = new RowResolver();
    /*
     * Build an RR for the Extract Op from the ResuceSink Op's RR.
     * Why?
     * We need to remove the Virtual Columns present in the RS's RR. The OI
     * that gets passed to Extract at runtime doesn't contain the Virtual Columns.
     * So internal names get changed. Consider testCase testJoinWithLeadLag,
     * which is a self join on part and also has a Windowing expression.
     * The RR of the RS op at transaltion time looks something like this:
     * (_co1,_col2,..,_col7, _col8(vc=true),_col9(vc=true),
     * _col10,_col11,.._col15(vc=true),_col16(vc=true),..)
     * At runtime the Virtual columns are removed and all the columns after _col7
     * are shifted 1 or 2 positions.
     * So in child Operators ColumnExprNodeDesc's are no longer referring to the right columns.
     *
     * So we build a new RR for the Extract Op, with the Virtual Columns removed.
     * We hand this to the PTFTranslator as the
     * starting RR to use to translate a PTF Chain.
     */
    RowResolver extractOpRR = new RowResolver();

    /*
     * 2. build Map-side Op Graph. Graph template is either:
     * Input -> PTF_map -> ReduceSink
     * or
     * Input -> ReduceSink
     *
     * Here the ExprNodeDescriptors in the QueryDef are based on the Input Operator's RR.
     */
    {
      PartitionedTableFunctionDef tabDef = ptfDesc.getStartOfChain();

      /*
       * a. add Map-side PTF Operator if needed
       */
      if (tabDef.isTransformsRawInput() )
      {
        RowResolver ptfMapRR = tabDef.getRawInputShape().getRr();

        ptfDesc.setMapSide(true);
        input = putOpInsertMap(OperatorFactory.getAndMakeChild(ptfDesc,
            new RowSchema(ptfMapRR.getColumnInfos()),
            input), ptfMapRR);
        rr = opParseCtx.get(input).getRowResolver();
      }

      /*
       * b. Build Reduce Sink Details (keyCols, valueCols, outColNames etc.) for this ptfDesc.
       */

      ArrayList<ExprNodeDesc> partCols = new ArrayList<ExprNodeDesc>();
      ArrayList<ExprNodeDesc> valueCols = new ArrayList<ExprNodeDesc>();
      ArrayList<ExprNodeDesc> orderCols = new ArrayList<ExprNodeDesc>();
      Map<String, ExprNodeDesc> colExprMap = new HashMap<String, ExprNodeDesc>();
      List<String> outputColumnNames = new ArrayList<String>();
      StringBuilder orderString = new StringBuilder();

      /*
       * Use the input RR of TableScanOperator in case there is no map-side
       * reshape of input.
       * If the parent of ReduceSinkOperator is PTFOperator, use it's
       * output RR.
       */
      buildPTFReduceSinkDetails(tabDef,
          rr,
          partCols,
          valueCols,
          orderCols,
          colExprMap,
          outputColumnNames,
          orderString,
          rsOpRR,
          extractOpRR);

      input = putOpInsertMap(OperatorFactory.getAndMakeChild(PlanUtils
          .getReduceSinkDesc(orderCols,
              valueCols, outputColumnNames, false,
              -1, partCols, orderString.toString(), -1),
          new RowSchema(rsOpRR.getColumnInfos()), input), rsOpRR);
      input.setColumnExprMap(colExprMap);
    }

    /*
     * 3. build Reduce-side Op Graph
     */
    {
      /*
       * b. Construct Extract Operator.
       */
      input = putOpInsertMap(OperatorFactory.getAndMakeChild(
          new ExtractDesc(
              new ExprNodeColumnDesc(TypeInfoFactory.stringTypeInfo,
                  Utilities.ReduceField.VALUE
                  .toString(), "", false)),
          new RowSchema(extractOpRR.getColumnInfos()),
          input), extractOpRR);

      /*
       * c. Rebuilt the QueryDef.
       * Why?
       * - so that the ExprNodeDescriptors in the QueryDef are based on the
       *   Extract Operator's RowResolver
       */
      rr = opParseCtx.get(input).getRowResolver();
      ptfDesc = translatePTFInvocationSpec(ptfQSpec, rr);

      /*
       * d. Construct PTF Operator.
       */
      RowResolver ptfOpRR = ptfDesc.getFuncDef().getOutputShape().getRr();
      input = putOpInsertMap(OperatorFactory.getAndMakeChild(ptfDesc,
          new RowSchema(ptfOpRR.getColumnInfos()),
          input), ptfOpRR);

    }

    return input;

  }

//--------------------------- Windowing handling: PTFInvocationSpec to PTFDesc --------------------

  Operator genWindowingPlan(WindowingSpec wSpec, Operator input) throws SemanticException {
    wSpec.validateAndMakeEffective();
    WindowingComponentizer groups = new WindowingComponentizer(wSpec);
    RowResolver rr = opParseCtx.get(input).getRowResolver();

    while(groups.hasNext() ) {
      wSpec = groups.next(conf, this, unparseTranslator, rr);
      input = genReduceSinkPlanForWindowing(wSpec, rr, input);
      rr = opParseCtx.get(input).getRowResolver();
      PTFTranslator translator = new PTFTranslator();
      PTFDesc ptfDesc = translator.translate(wSpec, this, conf, rr, unparseTranslator);
      RowResolver ptfOpRR = ptfDesc.getFuncDef().getOutputShape().getRr();
      input = putOpInsertMap(OperatorFactory.getAndMakeChild(ptfDesc,
          new RowSchema(ptfOpRR.getColumnInfos()),
          input), ptfOpRR);
      rr = ptfOpRR;
    }

    return input;
  }

  private Operator genReduceSinkPlanForWindowing(WindowingSpec spec,
      RowResolver inputRR,
      Operator input) throws SemanticException{
    ArrayList<ExprNodeDesc> partCols = new ArrayList<ExprNodeDesc>();
    ArrayList<ExprNodeDesc> valueCols = new ArrayList<ExprNodeDesc>();
    ArrayList<ExprNodeDesc> orderCols = new ArrayList<ExprNodeDesc>();
    Map<String, ExprNodeDesc> colExprMap = new HashMap<String, ExprNodeDesc>();
    List<String> outputColumnNames = new ArrayList<String>();
    StringBuilder orderString = new StringBuilder();

    ArrayList<PartitionExpression> partColList = spec.getQueryPartitionSpec().getExpressions();
    for (PartitionExpression partCol : partColList) {
      ExprNodeDesc partExpr = genExprNodeDesc(partCol.getExpression(), inputRR);
      partCols.add(partExpr);
      orderCols.add(partExpr);
      orderString.append('+');
    }

    ArrayList<OrderExpression> orderColList = spec.getQueryOrderSpec() == null ?
        new ArrayList<PTFInvocationSpec.OrderExpression>() :
          spec.getQueryOrderSpec().getExpressions();
    for (int i = 0; i < orderColList.size(); i++) {
      OrderExpression orderCol = orderColList.get(i);
      org.apache.hadoop.hive.ql.parse.PTFInvocationSpec.Order order = orderCol.getOrder();
      if (order.name().equals("ASC")) {
        orderString.append('+');
      } else {
        orderString.append('-');
      }
      ExprNodeDesc orderExpr = genExprNodeDesc(orderCol.getExpression(), inputRR);
      orderCols.add(orderExpr);
    }

    ArrayList<ColumnInfo> colInfoList = inputRR.getColumnInfos();
    RowResolver rsNewRR = new RowResolver();
    int pos = 0;
    for (ColumnInfo colInfo : colInfoList) {
        ExprNodeDesc valueColExpr = new ExprNodeColumnDesc(colInfo.getType(), colInfo
            .getInternalName(), colInfo.getTabAlias(), colInfo
            .getIsVirtualCol());
        valueCols.add(valueColExpr);
        colExprMap.put(colInfo.getInternalName(), valueColExpr);
        String outColName = SemanticAnalyzer.getColumnInternalName(pos++);
        outputColumnNames.add(outColName);

        String[] alias = inputRR.reverseLookup(colInfo.getInternalName());
        ColumnInfo newColInfo = new ColumnInfo(
            outColName, colInfo.getType(), alias[0],
            colInfo.getIsVirtualCol(), colInfo.isHiddenVirtualCol());
        rsNewRR.put(alias[0], alias[1], newColInfo);
        String[] altMapping = inputRR.getAlternateMappings(colInfo.getInternalName());
        if ( altMapping != null ) {
          rsNewRR.put(altMapping[0], altMapping[1], newColInfo);
        }
    }

    input = putOpInsertMap(OperatorFactory.getAndMakeChild(PlanUtils
        .getReduceSinkDesc(orderCols,
            valueCols, outputColumnNames, false,
            -1, partCols, orderString.toString(), -1),
        new RowSchema(rsNewRR.getColumnInfos()), input), rsNewRR);
    input.setColumnExprMap(colExprMap);


 // Construct the RR for extract operator
    RowResolver extractRR = new RowResolver();
    LinkedHashMap<String[], ColumnInfo> colsAddedByHaving =
        new LinkedHashMap<String[], ColumnInfo>();
    pos = 0;

    for (ColumnInfo colInfo : colInfoList) {
      String[] alias = inputRR.reverseLookup(colInfo.getInternalName());
      /*
       * if we have already encountered this colInfo internalName.
       * We encounter it again because it must be put for the Having clause.
       * We will add these entries in the end; in a loop on colsAddedByHaving. See below.
       */
      if ( colsAddedByHaving.containsKey(alias)) {
        continue;
      }
      ASTNode astNode = PTFTranslator.getASTNode(colInfo, inputRR);
      ColumnInfo eColInfo = new ColumnInfo(
          SemanticAnalyzer.getColumnInternalName(pos++), colInfo.getType(), alias[0],
          colInfo.getIsVirtualCol(), colInfo.isHiddenVirtualCol());

      if ( astNode == null ) {
        extractRR.put(alias[0], alias[1], eColInfo);
      }
      else {
        /*
         * in case having clause refers to this column may have been added twice;
         * once with the ASTNode.toStringTree as the alias
         * and then with the real alias.
         */
        extractRR.putExpression(astNode, eColInfo);
        if ( !astNode.toStringTree().toLowerCase().equals(alias[1]) ) {
          colsAddedByHaving.put(alias, eColInfo);
        }
      }
      String[] altMapping = inputRR.getAlternateMappings(colInfo.getInternalName());
      if ( altMapping != null ) {
        extractRR.put(altMapping[0], altMapping[1], eColInfo);
      }
    }

    for(Map.Entry<String[], ColumnInfo> columnAddedByHaving : colsAddedByHaving.entrySet() ) {
      String[] alias = columnAddedByHaving.getKey();
      ColumnInfo eColInfo = columnAddedByHaving.getValue();
      extractRR.put(alias[0], alias[1], eColInfo);
    }

    /*
     * b. Construct Extract Operator.
     */
    input = putOpInsertMap(OperatorFactory.getAndMakeChild(
        new ExtractDesc(
            new ExprNodeColumnDesc(TypeInfoFactory.stringTypeInfo,
                Utilities.ReduceField.VALUE
                .toString(), "", false)),
        new RowSchema(inputRR.getColumnInfos()),
        input), extractRR);


    return input;
  }


  public static ArrayList<WindowExpressionSpec> parseSelect(String selectExprStr)
      throws SemanticException
  {
    ASTNode selNode = null;
    try {
      ParseDriver pd = new ParseDriver();
      selNode = pd.parseSelect(selectExprStr, null);
    } catch (ParseException pe) {
      throw new SemanticException(pe);
    }

    ArrayList<WindowExpressionSpec> selSpec = new ArrayList<WindowExpressionSpec>();
    int childCount = selNode.getChildCount();
    for (int i = 0; i < childCount; i++) {
      ASTNode selExpr = (ASTNode) selNode.getChild(i);
      if (selExpr.getType() != HiveParser.TOK_SELEXPR) {
        throw new SemanticException(String.format(
            "Only Select expressions supported in dynamic select list: %s", selectExprStr));
      }
      ASTNode expr = (ASTNode) selExpr.getChild(0);
      if (expr.getType() == HiveParser.TOK_ALLCOLREF) {
        throw new SemanticException(
            String.format("'%s' column not allowed in dynamic select list", selectExprStr));
      }
      ASTNode aliasNode = selExpr.getChildCount() > 1
          && selExpr.getChild(1).getType() == HiveParser.Identifier ?
          (ASTNode) selExpr.getChild(1) : null;
      String alias = null;
      if ( aliasNode != null ) {
        alias = aliasNode.getText();
      }
      else {
        String[] tabColAlias = getColAlias(selExpr, null, null, true, -1);
        alias = tabColAlias[1];
      }
      WindowExpressionSpec exprSpec = new WindowExpressionSpec();
      exprSpec.setAlias(alias);
      exprSpec.setExpression(expr);
      selSpec.add(exprSpec);
    }

    return selSpec;
  }

  private void addAlternateGByKeyMappings(ASTNode gByExpr, ColumnInfo colInfo,
		  Operator<? extends OperatorDesc> reduceSinkOp, RowResolver gByRR) {
	  if ( gByExpr.getType() == HiveParser.DOT
          && gByExpr.getChild(0).getType() == HiveParser.TOK_TABLE_OR_COL ) {
		  String tab_alias = BaseSemanticAnalyzer.unescapeIdentifier(gByExpr
		            .getChild(0).getChild(0).getText());
		  String col_alias = BaseSemanticAnalyzer.unescapeIdentifier(
				  gByExpr.getChild(1).getText());
		  gByRR.put(tab_alias, col_alias, colInfo);
	  } else if ( gByExpr.getType() == HiveParser.TOK_TABLE_OR_COL ) {
		  String col_alias = BaseSemanticAnalyzer.unescapeIdentifier(gByExpr
		          .getChild(0).getText());
		  String tab_alias = null;
		  /*
		   * If the input to the GBy has a tab alias for the column, then add an entry
		   * based on that tab_alias.
		   * For e.g. this query:
		   * select b.x, count(*) from t1 b group by x
		   * needs (tab_alias=b, col_alias=x) in the GBy RR.
		   * tab_alias=b comes from looking at the RowResolver that is the ancestor
		   * before any GBy/ReduceSinks added for the GBY operation.
		   */
		  Operator<? extends OperatorDesc> parent = reduceSinkOp;
		  while ( parent instanceof ReduceSinkOperator ||
				  parent instanceof GroupByOperator ) {
			  parent = parent.getParentOperators().get(0);
		  }
		  RowResolver parentRR = opParseCtx.get(parent).getRowResolver();
		  try {
			  ColumnInfo pColInfo = parentRR.get(tab_alias, col_alias);
			  tab_alias = pColInfo == null ? null : pColInfo.getTabAlias();
		  } catch(SemanticException se) {
		  }
		  gByRR.put(tab_alias, col_alias, colInfo);
	  }
  }

  private WriteEntity.WriteType determineWriteType(LoadTableDesc ltd, boolean isNonNativeTable) {
    // Don't know the characteristics of non-native tables,
    // and don't have a rational way to guess, so assume the most
    // conservative case.
    if (isNonNativeTable) return WriteEntity.WriteType.INSERT_OVERWRITE;
    else return (ltd.getReplace() ? WriteEntity.WriteType.INSERT_OVERWRITE :
        WriteEntity.WriteType.INSERT);
  }
}<|MERGE_RESOLUTION|>--- conflicted
+++ resolved
@@ -9272,7 +9272,6 @@
     else
       resultSchema = convertRowSchemaToResultSetSchema(opParseCtx.get(sinkOp).getRowResolver(),
           HiveConf.getBoolVar(conf, HiveConf.ConfVars.HIVE_RESULTSET_USE_UNIQUE_COLUMN_NAMES));
-<<<<<<< HEAD
 
     if (runCBO && CostBasedOptimizer.canHandleOpTree(sinkOp, conf, queryProperties)) {
       /*
@@ -9332,8 +9331,6 @@
         return;
       }
     }
-=======
->>>>>>> 24d608f9
 
     ParseContext pCtx = new ParseContext(conf, qb, child, opToPartPruner,
         opToPartList, topOps, topSelOps, opParseCtx, joinContext, smbMapJoinContext,
