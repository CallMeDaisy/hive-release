/**
 * Licensed to the Apache Software Foundation (ASF) under one
 * or more contributor license agreements.  See the NOTICE file
 * distributed with this work for additional information
 * regarding copyright ownership.  The ASF licenses this file
 * to you under the Apache License, Version 2.0 (the
 * "License"); you may not use this file except in compliance
 * with the License.  You may obtain a copy of the License at
 *
 *     http://www.apache.org/licenses/LICENSE-2.0
 *
 * Unless required by applicable law or agreed to in writing, software
 * distributed under the License is distributed on an "AS IS" BASIS,
 * WITHOUT WARRANTIES OR CONDITIONS OF ANY KIND, either express or implied.
 * See the License for the specific language governing permissions and
 * limitations under the License.
 */

package org.apache.hadoop.hive.ql.parse;
import java.util.ArrayList;
import java.util.List;

import org.apache.commons.logging.Log;
import org.apache.commons.logging.LogFactory;
import org.apache.hadoop.hive.conf.HiveConf;
import org.apache.hadoop.hive.conf.HiveConf.ConfVars;
import org.apache.hadoop.hive.metastore.MetaStoreUtils;
import org.apache.hadoop.hive.metastore.api.Database;
import org.apache.hadoop.hive.metastore.api.ResourceType;
import org.apache.hadoop.hive.metastore.api.ResourceUri;
import org.apache.hadoop.hive.ql.ErrorMsg;
import org.apache.hadoop.hive.ql.exec.FunctionRegistry;
import org.apache.hadoop.hive.ql.exec.FunctionUtils;
import org.apache.hadoop.hive.ql.exec.TaskFactory;
import org.apache.hadoop.hive.ql.hooks.WriteEntity;
import org.apache.hadoop.hive.ql.metadata.Hive;
import org.apache.hadoop.hive.ql.metadata.HiveException;
import org.apache.hadoop.hive.ql.plan.CreateFunctionDesc;
import org.apache.hadoop.hive.ql.plan.DropFunctionDesc;
import org.apache.hadoop.hive.ql.plan.FunctionWork;
import org.apache.hadoop.hive.ql.plan.PlanUtils;
import org.apache.hadoop.hive.ql.session.SessionState;

/**
 * FunctionSemanticAnalyzer.
 *
 */
public class FunctionSemanticAnalyzer extends BaseSemanticAnalyzer {
  private static final Log LOG = LogFactory
      .getLog(FunctionSemanticAnalyzer.class);

  public FunctionSemanticAnalyzer(HiveConf conf) throws SemanticException {
    super(conf);
  }

  @Override
  public void analyzeInternal(ASTNode ast) throws SemanticException {
    if (ast.getToken().getType() == HiveParser.TOK_CREATEFUNCTION) {
      analyzeCreateFunction(ast);
    }
    if (ast.getToken().getType() == HiveParser.TOK_DROPFUNCTION) {
      analyzeDropFunction(ast);
    }

    LOG.info("analyze done");
  }

  private void analyzeCreateFunction(ASTNode ast) throws SemanticException {
    // ^(TOK_CREATEFUNCTION identifier StringLiteral ({isTempFunction}? => TOK_TEMPORARY))
    String functionName = ast.getChild(0).getText().toLowerCase();
    boolean isTemporaryFunction = (ast.getFirstChildWithType(HiveParser.TOK_TEMPORARY) != null);
    String className = unescapeSQLString(ast.getChild(1).getText());

    // Temp functions are not allowed to have qualified names.
    if (isTemporaryFunction && FunctionUtils.isQualifiedFunctionName(functionName)) {
      throw new SemanticException("Temporary function cannot be created with a qualified name.");
    }

    // find any referenced resources
    List<ResourceUri> resources = getResourceList(ast);
    
    CreateFunctionDesc desc =
        new CreateFunctionDesc(functionName, isTemporaryFunction, className, resources);
    rootTasks.add(TaskFactory.get(new FunctionWork(desc), conf));

    addEntities(functionName, isTemporaryFunction);
  }

  private void analyzeDropFunction(ASTNode ast) throws SemanticException {
    // ^(TOK_DROPFUNCTION identifier ifExists? $temp?)
    String functionName = ast.getChild(0).getText();
    boolean ifExists = (ast.getFirstChildWithType(HiveParser.TOK_IFEXISTS) != null);
    // we want to signal an error if the function doesn't exist and we're
    // configured not to ignore this
    boolean throwException =
      !ifExists && !HiveConf.getBoolVar(conf, ConfVars.DROPIGNORESNONEXISTENT);

    if (FunctionRegistry.getFunctionInfo(functionName) == null) {
      if (throwException) {
        throw new SemanticException(ErrorMsg.INVALID_FUNCTION.getMsg(functionName));
      } else {
        // Fail silently
        return;
      }
    }

    boolean isTemporaryFunction = (ast.getFirstChildWithType(HiveParser.TOK_TEMPORARY) != null);
    DropFunctionDesc desc = new DropFunctionDesc(functionName, isTemporaryFunction);
    rootTasks.add(TaskFactory.get(new FunctionWork(desc), conf));

    addEntities(functionName, isTemporaryFunction);
  }

  private ResourceType getResourceType(ASTNode token) throws SemanticException {
    switch (token.getType()) {
      case HiveParser.TOK_JAR:
        return ResourceType.JAR;
      case HiveParser.TOK_FILE:
        return ResourceType.FILE;
      case HiveParser.TOK_ARCHIVE:
        return ResourceType.ARCHIVE;
      default:
        throw new SemanticException("Unexpected token " + token.toString());
    }
  }

  private List<ResourceUri> getResourceList(ASTNode ast) throws SemanticException {
    List<ResourceUri> resources = null;
    ASTNode resourcesNode = (ASTNode) ast.getFirstChildWithType(HiveParser.TOK_RESOURCE_LIST);

    if (resourcesNode != null) {
      resources = new ArrayList<ResourceUri>();
      for (int idx = 0; idx < resourcesNode.getChildCount(); ++idx) {
        // ^(TOK_RESOURCE_URI $resType $resPath)
        ASTNode resNode = (ASTNode) resourcesNode.getChild(idx);
        if (resNode.getToken().getType() != HiveParser.TOK_RESOURCE_URI) {
          throw new SemanticException("Expected token type TOK_RESOURCE_URI but found "
              + resNode.getToken().toString());
        }
        if (resNode.getChildCount() != 2) {
          throw new SemanticException("Expected 2 child nodes of TOK_RESOURCE_URI but found "
              + resNode.getChildCount());
        }
        ASTNode resTypeNode = (ASTNode) resNode.getChild(0);
        ASTNode resUriNode = (ASTNode) resNode.getChild(1);
        ResourceType resourceType = getResourceType(resTypeNode);
        resources.add(new ResourceUri(resourceType, PlanUtils.stripQuotes(resUriNode.getText())));
      }
    }

    return resources;
  }

  /**
   * Add write entities to the semantic analyzer to restrict function creation to priviliged users.
   */
  private void addEntities(String functionName, boolean isTemporaryFunction)
      throws SemanticException {
    Database database = null;
<<<<<<< HEAD
    if (!isTemporaryFunction) {
=======
    if (isTemporaryFunction) {
      // This means temp function creation is also restricted.
      database = getDatabase(MetaStoreUtils.DEFAULT_DATABASE_NAME);
    } else {
>>>>>>> c043ea49
      try {
        String[] qualifiedNameParts = FunctionUtils.getQualifiedFunctionNameParts(functionName);
        String dbName = qualifiedNameParts[0];
        database = getDatabase(dbName);
      } catch (HiveException e) {
        LOG.error(e);
        throw new SemanticException(e);
      }
    }
    if (database != null) {
      outputs.add(new WriteEntity(database, WriteEntity.WriteType.DDL_METADATA_ONLY));
    }
  }
}<|MERGE_RESOLUTION|>--- conflicted
+++ resolved
@@ -157,14 +157,10 @@
   private void addEntities(String functionName, boolean isTemporaryFunction)
       throws SemanticException {
     Database database = null;
-<<<<<<< HEAD
-    if (!isTemporaryFunction) {
-=======
     if (isTemporaryFunction) {
       // This means temp function creation is also restricted.
       database = getDatabase(MetaStoreUtils.DEFAULT_DATABASE_NAME);
     } else {
->>>>>>> c043ea49
       try {
         String[] qualifiedNameParts = FunctionUtils.getQualifiedFunctionNameParts(functionName);
         String dbName = qualifiedNameParts[0];
