--- conflicted
+++ resolved
@@ -129,7 +129,6 @@
           .getDeserializerClass(), null);
       inputKeyDeserializer.initialize(null, keyTableDesc.getProperties());
       keyObjectInspector = inputKeyDeserializer.getObjectInspector();
-      reducer.setGroupKeyObjectInspector(keyObjectInspector);
       valueTableDesc = new TableDesc[redWork.getTagToValueDesc().size()];
       for (int tag = 0; tag < redWork.getTagToValueDesc().size(); tag++) {
         // We should initialize the SerDe with the TypeInfo when available.
@@ -202,7 +201,6 @@
       l4j.info("Waiting for ShuffleInputs to become ready");
       processorContext.waitForAllInputsReady(new ArrayList<Input>(shuffleInputs));
     }
-<<<<<<< HEAD
 
     for (Entry<String, LogicalOutput> outputEntry : outputs.entrySet()) {
       l4j.info("Starting Output: " + outputEntry.getKey());
@@ -210,15 +208,6 @@
       outputEntry.getValue().start();
     }
 
-=======
-
-    for (Entry<String, LogicalOutput> outputEntry : outputs.entrySet()) {
-      l4j.info("Starting Output: " + outputEntry.getKey());
-      ((TezKVOutputCollector) outMap.get(outputEntry.getKey())).initialize();
-      outputEntry.getValue().start();
-    }
-
->>>>>>> 24d608f9
     KeyValuesReader kvsReader;
     try {
       if(shuffleInputs.size() == 1){
@@ -307,8 +296,8 @@
 
         groupKey.set(keyWritable.get(), 0, keyWritable.getSize());
         l4j.trace("Start Group");
+        reducer.startGroup();
         reducer.setGroupKeyObject(keyObject);
-        reducer.startGroup();
       }
 
       //process all the values we have for this key
