/**
 * Licensed to the Apache Software Foundation (ASF) under one
 * or more contributor license agreements.  See the NOTICE file
 * distributed with this work for additional information
 * regarding copyright ownership.  The ASF licenses this file
 * to you under the Apache License, Version 2.0 (the
 * "License"); you may not use this file except in compliance
 * with the License.  You may obtain a copy of the License at
 *
 *     http://www.apache.org/licenses/LICENSE-2.0
 *
 * Unless required by applicable law or agreed to in writing, software
 * distributed under the License is distributed on an "AS IS" BASIS,
 * WITHOUT WARRANTIES OR CONDITIONS OF ANY KIND, either express or implied.
 * See the License for the specific language governing permissions and
 * limitations under the License.
 */

package org.apache.hadoop.hive.ql.plan;

import java.io.Serializable;
import java.util.Enumeration;
import java.util.LinkedHashMap;
import java.util.Properties;

import org.apache.hadoop.conf.Configuration;
import org.apache.hadoop.fs.Path;
import org.apache.hadoop.hive.metastore.api.hive_metastoreConstants;
import org.apache.hadoop.hive.ql.exec.Utilities;
import org.apache.hadoop.hive.ql.io.HiveFileFormatUtils;
import org.apache.hadoop.hive.ql.io.HiveOutputFormat;
import org.apache.hadoop.hive.ql.metadata.HiveException;
import org.apache.hadoop.hive.ql.metadata.Partition;
import org.apache.hadoop.hive.serde.serdeConstants;
import org.apache.hadoop.hive.serde2.Deserializer;
import org.apache.hadoop.mapred.InputFormat;
import org.apache.hadoop.util.ReflectionUtils;

/**
 * PartitionDesc.
 *
 */
@Explain(displayName = "Partition")
public class PartitionDesc implements Serializable, Cloneable {
  private static final long serialVersionUID = 2L;
  private TableDesc tableDesc;
  private LinkedHashMap<String, String> partSpec;
  private Class<? extends InputFormat> inputFileFormatClass;
  private Class<? extends HiveOutputFormat> outputFileFormatClass;
  private Properties properties;

  private String baseFileName;

  public void setBaseFileName(String baseFileName) {
    this.baseFileName = baseFileName;
  }

  public PartitionDesc() {
  }

  public PartitionDesc(final TableDesc table, final LinkedHashMap<String, String> partSpec) {
    this.tableDesc = table;
    this.partSpec = partSpec;
  }

  public PartitionDesc(final Partition part) throws HiveException {
    tableDesc = Utilities.getTableDesc(part.getTable());
    properties = part.getMetadataFromPartitionSchema();
    partSpec = part.getSpec();
    inputFileFormatClass = part.getInputFormatClass();
    outputFileFormatClass = part.getOutputFormatClass();
  }

  public PartitionDesc(final Partition part,final TableDesc tblDesc) throws HiveException {
    tableDesc = tblDesc;
    properties = part.getSchemaFromTableSchema(tblDesc.getProperties()); // each partition maintains a large properties
    partSpec = part.getSpec();
    inputFileFormatClass = part.getInputFormatClass();
    outputFileFormatClass = part.getOutputFormatClass();
  }

  @Explain(displayName = "")
  public TableDesc getTableDesc() {
    return tableDesc;
  }

  public void setTableDesc(TableDesc tableDesc) {
    this.tableDesc = tableDesc;
  }

  @Explain(displayName = "partition values")
  public LinkedHashMap<String, String> getPartSpec() {
    return partSpec;
  }

  public void setPartSpec(final LinkedHashMap<String, String> partSpec) {
    this.partSpec = partSpec;
  }

    public Class<? extends InputFormat> getInputFileFormatClass() {
    if (inputFileFormatClass == null && tableDesc != null) {
      setInputFileFormatClass(tableDesc.getInputFileFormatClass());
    }
    return inputFileFormatClass;
  }

  /**
   * Return a deserializer object corresponding to the partitionDesc.
   */
<<<<<<< HEAD
  public Deserializer getDeserializer(Configuration conf) {
    try {
      Deserializer deserializer = ReflectionUtils.newInstance(conf.getClassByName(
      getProperties().getProperty(serdeConstants.SERIALIZATION_LIB)).asSubclass(Deserializer.class), conf);
      deserializer.initialize(conf, getProperties());
      return deserializer;
    } catch (Exception e) {
      return null;
=======
  public Deserializer getDeserializer(Configuration conf) throws Exception {
    Properties schema = getProperties();
    String clazzName = schema.getProperty(serdeConstants.SERIALIZATION_LIB);
    if (clazzName == null) {
      throw new IllegalStateException("Property " + serdeConstants.SERIALIZATION_LIB +
          " cannot be null");
>>>>>>> eb02980e
    }
    Deserializer deserializer = ReflectionUtils.newInstance(conf.getClassByName(clazzName)
        .asSubclass(Deserializer.class), conf);
    deserializer.initialize(conf, schema);
    return deserializer;
  }

  public void setInputFileFormatClass(
      final Class<? extends InputFormat> inputFileFormatClass) {
    this.inputFileFormatClass = inputFileFormatClass;
  }

  public Class<? extends HiveOutputFormat> getOutputFileFormatClass() {
    if (outputFileFormatClass == null && tableDesc != null) {
      setOutputFileFormatClass(tableDesc.getOutputFileFormatClass());
    }
    return outputFileFormatClass;
  }

  public void setOutputFileFormatClass(final Class<?> outputFileFormatClass) {
    this.outputFileFormatClass = HiveFileFormatUtils
        .getOutputFormatSubstitute(outputFileFormatClass,false);
  }

  @Explain(displayName = "properties", normalExplain = false)
  public Properties getProperties() {
    if (properties == null && tableDesc != null) {
      return tableDesc.getProperties();
    }
    return properties;
  }

  public Properties getOverlayedProperties(){
    if (tableDesc != null) {
      Properties overlayedProps = new Properties(tableDesc.getProperties());
      overlayedProps.putAll(getProperties());
      return overlayedProps;
    } else {
      return getProperties();
    }
  }

  public void setProperties(final Properties properties) {
    this.properties = properties;
  }

  /**
   * @return the serdeClassName
   */
  @Explain(displayName = "serde")
  public String getSerdeClassName() {
    return getProperties().getProperty(serdeConstants.SERIALIZATION_LIB);
  }

  @Explain(displayName = "name")
  public String getTableName() {
    return getProperties().getProperty(hive_metastoreConstants.META_TABLE_NAME);
  }

  @Explain(displayName = "input format")
  public String getInputFileFormatClassName() {
    return getInputFileFormatClass().getName();
  }

  @Explain(displayName = "output format")
  public String getOutputFileFormatClassName() {
    return getOutputFileFormatClass().getName();
  }

  @Explain(displayName = "base file name", normalExplain = false)
  public String getBaseFileName() {
    return baseFileName;
  }

  public boolean isPartitioned() {
    return partSpec != null && !partSpec.isEmpty();
  }

  @Override
  public PartitionDesc clone() {
    PartitionDesc ret = new PartitionDesc();

    ret.inputFileFormatClass = inputFileFormatClass;
    ret.outputFileFormatClass = outputFileFormatClass;
    if (properties != null) {
      Properties newProp = new Properties();
      Enumeration<Object> keysProp = properties.keys();
      while (keysProp.hasMoreElements()) {
        Object key = keysProp.nextElement();
        newProp.put(key, properties.get(key));
      }
      ret.setProperties(newProp);
    }
    ret.tableDesc = (TableDesc) tableDesc.clone();
    // The partition spec is not present
    if (partSpec != null) {
      ret.partSpec = new java.util.LinkedHashMap<String, String>();
      ret.partSpec.putAll(partSpec);
    }
    return ret;
  }

  /**
   * Attempt to derive a virtual <code>base file name</code> property from the
   * path. If path format is unrecognized, just use the full path.
   *
   * @param path
   *          URI to the partition file
   */
  public void deriveBaseFileName(String path) {
    PlanUtils.configureInputJobPropertiesForStorageHandler(tableDesc);

    if (path == null) {
      return;
    }
    try {
      Path p = new Path(path);
      baseFileName = p.getName();
    } catch (Exception ex) {
      // don't really care about the exception. the goal is to capture the
      // the last component at the minimum - so set to the complete path
      baseFileName = path;
    }
  }
}<|MERGE_RESOLUTION|>--- conflicted
+++ resolved
@@ -107,23 +107,12 @@
   /**
    * Return a deserializer object corresponding to the partitionDesc.
    */
-<<<<<<< HEAD
-  public Deserializer getDeserializer(Configuration conf) {
-    try {
-      Deserializer deserializer = ReflectionUtils.newInstance(conf.getClassByName(
-      getProperties().getProperty(serdeConstants.SERIALIZATION_LIB)).asSubclass(Deserializer.class), conf);
-      deserializer.initialize(conf, getProperties());
-      return deserializer;
-    } catch (Exception e) {
-      return null;
-=======
   public Deserializer getDeserializer(Configuration conf) throws Exception {
     Properties schema = getProperties();
     String clazzName = schema.getProperty(serdeConstants.SERIALIZATION_LIB);
     if (clazzName == null) {
       throw new IllegalStateException("Property " + serdeConstants.SERIALIZATION_LIB +
           " cannot be null");
->>>>>>> eb02980e
     }
     Deserializer deserializer = ReflectionUtils.newInstance(conf.getClassByName(clazzName)
         .asSubclass(Deserializer.class), conf);
