/**
 * Licensed to the Apache Software Foundation (ASF) under one
 * or more contributor license agreements.  See the NOTICE file
 * distributed with this work for additional information
 * regarding copyright ownership.  The ASF licenses this file
 * to you under the Apache License, Version 2.0 (the
 * "License"); you may not use this file except in compliance
 * with the License.  You may obtain a copy of the License at
 *
 *     http://www.apache.org/licenses/LICENSE-2.0
 *
 * Unless required by applicable law or agreed to in writing, software
 * distributed under the License is distributed on an "AS IS" BASIS,
 * WITHOUT WARRANTIES OR CONDITIONS OF ANY KIND, either express or implied.
 * See the License for the specific language governing permissions and
 * limitations under the License.
 */

package org.apache.hadoop.hive.ql.exec.tez;

import java.io.IOException;
import java.util.Arrays;
import java.util.Collection;
import java.util.Collections;
import java.util.EnumSet;
import java.util.HashMap;
import java.util.LinkedHashMap;
import java.util.LinkedList;
import java.util.List;
import java.util.Map;
import java.util.Set;

import javax.annotation.Nullable;

import org.apache.hadoop.classification.InterfaceAudience.Private;
import org.apache.hadoop.fs.FileSystem;
import org.apache.hadoop.fs.Path;
import org.apache.hadoop.hive.conf.HiveConf;
import org.apache.hadoop.hive.ql.Context;
import org.apache.hadoop.hive.ql.DriverContext;
import org.apache.hadoop.hive.ql.exec.Operator;
import org.apache.hadoop.hive.ql.exec.Task;
import org.apache.hadoop.hive.ql.exec.Utilities;
import org.apache.hadoop.hive.ql.log.PerfLogger;
import org.apache.hadoop.hive.ql.metadata.HiveException;
import org.apache.hadoop.hive.ql.plan.BaseWork;
import org.apache.hadoop.hive.ql.plan.MapWork;
import org.apache.hadoop.hive.ql.plan.MergeJoinWork;
import org.apache.hadoop.hive.ql.plan.OperatorDesc;
import org.apache.hadoop.hive.ql.plan.ReduceWork;
import org.apache.hadoop.hive.ql.plan.TezEdgeProperty;
import org.apache.hadoop.hive.ql.plan.TezEdgeProperty.EdgeType;
import org.apache.hadoop.hive.ql.plan.TezWork;
import org.apache.hadoop.hive.ql.plan.UnionWork;
import org.apache.hadoop.hive.ql.plan.api.StageType;
import org.apache.hadoop.hive.ql.session.SessionState;
import org.apache.hadoop.mapred.JobConf;
import org.apache.hadoop.util.StringUtils;
import org.apache.hadoop.yarn.api.records.ApplicationReport;
import org.apache.hadoop.yarn.api.records.LocalResource;
import org.apache.hadoop.yarn.api.records.LocalResourceType;
import org.apache.tez.client.TezClient;
import org.apache.tez.common.counters.CounterGroup;
import org.apache.tez.common.counters.TezCounter;
import org.apache.tez.common.counters.TezCounters;
import org.apache.tez.common.security.DAGAccessControls;
import org.apache.tez.dag.api.DAG;
import org.apache.tez.dag.api.Edge;
import org.apache.tez.dag.api.GroupInputEdge;
import org.apache.tez.dag.api.SessionNotRunning;
import org.apache.tez.dag.api.TezException;
import org.apache.tez.dag.api.Vertex;
import org.apache.tez.dag.api.VertexGroup;
import org.apache.tez.dag.api.client.DAGClient;
import org.apache.tez.dag.api.client.DAGStatus;
import org.apache.tez.dag.api.client.StatusGetOpts;
import org.apache.tez.dag.api.client.VertexStatus;
import org.json.JSONObject;

/**
 *
 * TezTask handles the execution of TezWork. Currently it executes a graph of map and reduce work
 * using the Tez APIs directly.
 *
 */
@SuppressWarnings({"serial"})
public class TezTask extends Task<TezWork> {

  private static final String CLASS_NAME = TezTask.class.getName();
  private final PerfLogger perfLogger = SessionState.getPerfLogger();

  private TezCounters counters;

  private final DagUtils utils;

  private DAGClient dagClient = null;

  Map<BaseWork, Vertex> workToVertex = new HashMap<BaseWork, Vertex>();
  Map<BaseWork, JobConf> workToConf = new HashMap<BaseWork, JobConf>();

  public TezTask() {
    this(DagUtils.getInstance());
  }

  public TezTask(DagUtils utils) {
    super();
    this.utils = utils;
  }

  public TezCounters getTezCounters() {
    return counters;
  }

  @Override
  public int execute(DriverContext driverContext) {
    int rc = 1;
    boolean cleanContext = false;
    Context ctx = null;
    TezSessionState session = null;

    try {
      // Get or create Context object. If we create it we have to clean it later as well.
      ctx = driverContext.getCtx();
      if (ctx == null) {
        ctx = new Context(conf);
        cleanContext = true;
      }

      // Need to remove this static hack. But this is the way currently to get a session.
      SessionState ss = SessionState.get();
      session = ss.getTezSession();
      session =
          TezSessionPoolManager.getInstance().getSession(session, conf, false,
              getWork().getLlapMode());
      ss.setTezSession(session);

      // jobConf will hold all the configuration for hadoop, tez, and hive
      JobConf jobConf = utils.createConfiguration(conf);

      // Get all user jars from work (e.g. input format stuff).
      String[] inputOutputJars = work.configureJobConfAndExtractJars(jobConf);

      // we will localize all the files (jars, plans, hashtables) to the
      // scratch dir. let's create this and tmp first.
      Path scratchDir = ctx.getMRScratchDir();

      // create the tez tmp dir
      scratchDir = utils.createTezDir(scratchDir, conf);

      Map<String,LocalResource> inputOutputLocalResources =
          getExtraLocalResources(jobConf, scratchDir, inputOutputJars);

      // Ensure the session is open and has the necessary local resources
      updateSession(session, jobConf, scratchDir, inputOutputJars, inputOutputLocalResources);

      List<LocalResource> additionalLr = session.getLocalizedResources();

      // log which resources we're adding (apart from the hive exec)
      if (LOG.isDebugEnabled()) {
        if (additionalLr == null || additionalLr.size() == 0) {
          LOG.debug("No local resources to process (other than hive-exec)");
        } else {
          for (LocalResource lr: additionalLr) {
            LOG.debug("Adding local resource: " + lr.getResource());
          }
        }
      }

      // unless already installed on all the cluster nodes, we'll have to
      // localize hive-exec.jar as well.
      LocalResource appJarLr = session.getAppJarLr();

      // next we translate the TezWork to a Tez DAG
      DAG dag = build(jobConf, work, scratchDir, appJarLr, additionalLr, ctx);
<<<<<<< HEAD
=======
      if (driverContext.getCtx() == null) {
        boolean a = false;
      }
      CallerContext callerContext = CallerContext.create(
          "HIVE", queryPlan.getQueryId(),
          "HIVE_QUERY_ID", queryPlan.getQueryStr());
      dag.setCallerContext(callerContext);
>>>>>>> 978bed2f

      // Add the extra resources to the dag
      addExtraResourcesToDag(session, dag, inputOutputJars, inputOutputLocalResources);

      // submit will send the job to the cluster and start executing
      dagClient = submit(jobConf, dag, scratchDir, appJarLr, session,
          additionalLr, inputOutputJars, inputOutputLocalResources);

      // finally monitor will print progress until the job is done
      TezJobMonitor monitor = new TezJobMonitor(work.getWorkMap());
      rc = monitor.monitorExecution(dagClient, conf, dag);
      if (rc != 0) {
        this.setException(new HiveException(monitor.getDiagnostics()));
      }

      // fetch the counters
      try {
        Set<StatusGetOpts> statusGetOpts = EnumSet.of(StatusGetOpts.GET_COUNTERS);
        counters = dagClient.getDAGStatus(statusGetOpts).getDAGCounters();
      } catch (Exception err) {
        // Don't fail execution due to counters - just don't print summary info
        LOG.error("Failed to get counters: " + err, err);
        counters = null;
      }
      TezSessionPoolManager.getInstance().returnSession(session, getWork().getLlapMode());

      if (LOG.isInfoEnabled() && counters != null
          && (conf.getBoolVar(conf, HiveConf.ConfVars.TEZ_EXEC_SUMMARY) ||
          Utilities.isPerfOrAboveLogging(conf))) {
        for (CounterGroup group: counters) {
          LOG.info(group.getDisplayName() +":");
          for (TezCounter counter: group) {
            LOG.info("   "+counter.getDisplayName()+": "+counter.getValue());
          }
        }
      }
    } catch (Exception e) {
      LOG.error("Failed to execute tez graph.", e);
      // rc will be 1 at this point indicating failure.
    } finally {
      Utilities.clearWork(conf);

      // Clear gWorkMap
      for (BaseWork w : work.getAllWork()) {
        JobConf workCfg = workToConf.get(w);
        if (workCfg != null) {
          Utilities.clearWorkMapForConf(workCfg);
        }
      }

      if (cleanContext) {
        try {
          ctx.clear();
        } catch (Exception e) {
          /*best effort*/
          LOG.warn("Failed to clean up after tez job", e);
        }
      }
      // need to either move tmp files or remove them
      if (dagClient != null) {
        // rc will only be overwritten if close errors out
        rc = close(work, rc);
      }
    }
    return rc;
  }

  /**
   * Converted the list of jars into local resources
   */
  Map<String,LocalResource> getExtraLocalResources(JobConf jobConf, Path scratchDir,
      String[] inputOutputJars) throws Exception {
    final Map<String,LocalResource> resources = new HashMap<String,LocalResource>();
    final List<LocalResource> localResources = utils.localizeTempFiles(
        scratchDir.toString(), jobConf, inputOutputJars);
    if (null != localResources) {
      for (LocalResource lr : localResources) {
        resources.put(utils.getBaseName(lr), lr);
      }
    }
    return resources;
  }

  /**
   * Ensures that the Tez Session is open and the AM has all necessary jars configured.
   */
  void updateSession(TezSessionState session,
      JobConf jobConf, Path scratchDir, String[] inputOutputJars,
      Map<String,LocalResource> extraResources) throws Exception {
    final boolean missingLocalResources = !session
        .hasResources(inputOutputJars);

    TezClient client = session.getSession();
    if (client == null) {
      // can happen if the user sets the tez flag after the session was
      // established
      LOG.info("Tez session hasn't been created yet. Opening session");
      session.open(conf, inputOutputJars);
    } else {
      LOG.info("Session is already open");

      // Ensure the open session has the necessary resources (StorageHandler)
      if (missingLocalResources) {
        LOG.info("Tez session missing resources," +
            " adding additional necessary resources");
        client.addAppMasterLocalFiles(extraResources);
      }

      session.refreshLocalResourcesFromConf(conf);
    }
  }

  /**
   * Adds any necessary resources that must be localized in each vertex to the DAG.
   */
  void addExtraResourcesToDag(TezSessionState session, DAG dag,
      String[] inputOutputJars,
      Map<String,LocalResource> inputOutputLocalResources) throws Exception {
    if (!session.hasResources(inputOutputJars)) {
      if (null != inputOutputLocalResources) {
        dag.addTaskLocalFiles(inputOutputLocalResources);
      }
    }
  }

  DAG build(JobConf conf, TezWork work, Path scratchDir,
      LocalResource appJarLr, List<LocalResource> additionalLr, Context ctx)
      throws Exception {

    perfLogger.PerfLogBegin(CLASS_NAME, PerfLogger.TEZ_BUILD_DAG);

    // getAllWork returns a topologically sorted list, which we use to make
    // sure that vertices are created before they are used in edges.
    List<BaseWork> ws = work.getAllWork();
    Collections.reverse(ws);

    FileSystem fs = scratchDir.getFileSystem(conf);

    // the name of the dag is what is displayed in the AM/Job UI
    String dagName = utils.createDagName(conf, queryPlan);

    LOG.info("Dag name: " + dagName);
    DAG dag = DAG.create(dagName);

    // set some info for the query
    JSONObject json = new JSONObject(new LinkedHashMap()).put("context", "Hive")
        .put("description", ctx.getCmd());
    String dagInfo = json.toString();

    if (LOG.isDebugEnabled()) {
      LOG.debug("DagInfo: " + dagInfo);
    }
    dag.setDAGInfo(dagInfo);

    dag.setCredentials(conf.getCredentials());
    setAccessControlsForCurrentUser(dag);

    for (BaseWork w: ws) {

      boolean isFinal = work.getLeaves().contains(w);

      // translate work to vertex
      perfLogger.PerfLogBegin(CLASS_NAME, PerfLogger.TEZ_CREATE_VERTEX + w.getName());

      if (w instanceof UnionWork) {
        // Special case for unions. These items translate to VertexGroups

        List<BaseWork> unionWorkItems = new LinkedList<BaseWork>();
        List<BaseWork> children = new LinkedList<BaseWork>();

        // split the children into vertices that make up the union and vertices that are
        // proper children of the union
        for (BaseWork v: work.getChildren(w)) {
          EdgeType type = work.getEdgeProperty(w, v).getEdgeType();
          if (type == EdgeType.CONTAINS) {
            unionWorkItems.add(v);
          } else {
            children.add(v);
          }
        }

        // create VertexGroup
        Vertex[] vertexArray = new Vertex[unionWorkItems.size()];

        int i = 0;
        for (BaseWork v: unionWorkItems) {
          vertexArray[i++] = workToVertex.get(v);
        }
        VertexGroup group = dag.createVertexGroup(w.getName(), vertexArray);

        // For a vertex group, all Outputs use the same Key-class, Val-class and partitioner.
        // Pick any one source vertex to figure out the Edge configuration.
        JobConf parentConf = workToConf.get(unionWorkItems.get(0));

        // now hook up the children
        for (BaseWork v: children) {
          // finally we can create the grouped edge
          GroupInputEdge e = utils.createEdge(group, parentConf,
               workToVertex.get(v), work.getEdgeProperty(w, v), work.getVertexType(v));

          dag.addEdge(e);
        }
      } else {
        // Regular vertices
        JobConf wxConf = utils.initializeVertexConf(conf, ctx, w);
        Vertex wx =
            utils.createVertex(wxConf, w, scratchDir, appJarLr, additionalLr, fs, ctx, !isFinal,
                work, work.getVertexType(w));
        dag.addVertex(wx);
        utils.addCredentials(w, dag);
        perfLogger.PerfLogEnd(CLASS_NAME, PerfLogger.TEZ_CREATE_VERTEX + w.getName());
        workToVertex.put(w, wx);
        workToConf.put(w, wxConf);

        // add all dependencies (i.e.: edges) to the graph
        for (BaseWork v: work.getChildren(w)) {
          assert workToVertex.containsKey(v);
          Edge e = null;

          TezEdgeProperty edgeProp = work.getEdgeProperty(w, v);

          e = utils.createEdge(wxConf, wx, workToVertex.get(v), edgeProp, work.getVertexType(v));
          dag.addEdge(e);
        }
      }
    }
    // Clear the work map after build. TODO: remove caching instead?
    Utilities.clearWorkMap(conf);
    perfLogger.PerfLogEnd(CLASS_NAME, PerfLogger.TEZ_BUILD_DAG);
    return dag;
  }

  private void setAccessControlsForCurrentUser(DAG dag) {
    // get current user
    String currentUser = SessionState.getUserFromAuthenticator();
    if(LOG.isDebugEnabled()) {
      LOG.debug("Setting Tez DAG access for " + currentUser);
    }
    // set permissions for current user on DAG
    DAGAccessControls ac = new DAGAccessControls(currentUser, currentUser);
    dag.setAccessControls(ac);
  }

  DAGClient submit(JobConf conf, DAG dag, Path scratchDir,
      LocalResource appJarLr, TezSessionState sessionState,
      List<LocalResource> additionalLr, String[] inputOutputJars,
      Map<String,LocalResource> inputOutputLocalResources)
      throws Exception {

    perfLogger.PerfLogBegin(CLASS_NAME, PerfLogger.TEZ_SUBMIT_DAG);
    DAGClient dagClient = null;

    Map<String, LocalResource> resourceMap = new HashMap<String, LocalResource>();
    if (additionalLr != null) {
      for (LocalResource lr: additionalLr) {
        if (lr.getType() == LocalResourceType.FILE) {
          // TEZ AM will only localize FILE (no script operators in the AM)
          resourceMap.put(utils.getBaseName(lr), lr);
        }
      }
    }

    try {
      try {
        // ready to start execution on the cluster
        sessionState.getSession().addAppMasterLocalFiles(resourceMap);
        dagClient = sessionState.getSession().submitDAG(dag);
      } catch (SessionNotRunning nr) {
        console.printInfo("Tez session was closed. Reopening...");

        // close the old one, but keep the tmp files around
        TezSessionPoolManager.getInstance().closeAndOpen(sessionState, this.conf, inputOutputJars,
            true);
        console.printInfo("Session re-established.");

        dagClient = sessionState.getSession().submitDAG(dag);
      }
    } catch (Exception e) {
      // In case of any other exception, retry. If this also fails, report original error and exit.
      try {
        TezSessionPoolManager.getInstance().closeAndOpen(sessionState, this.conf, inputOutputJars,
            true);
        console.printInfo("Dag submit failed due to " + e.getMessage() + " stack trace: "
            + Arrays.toString(e.getStackTrace()) + " retrying...");
        dagClient = sessionState.getSession().submitDAG(dag);
      } catch (Exception retryException) {
        // we failed to submit after retrying. Destroy session and bail.
        TezSessionPoolManager.getInstance().destroySession(sessionState);
        throw retryException;
      }
    }

    perfLogger.PerfLogEnd(CLASS_NAME, PerfLogger.TEZ_SUBMIT_DAG);
    return new SyncDagClient(dagClient);
  }

  /*
   * close will move the temp files into the right place for the fetch
   * task. If the job has failed it will clean up the files.
   */
  int close(TezWork work, int rc) {
    try {
      List<BaseWork> ws = work.getAllWork();
      for (BaseWork w: ws) {
        if (w instanceof MergeJoinWork) {
          w = ((MergeJoinWork) w).getMainWork();
        }
        for (Operator<?> op: w.getAllOperators()) {
          op.jobClose(conf, rc == 0);
        }
      }
    } catch (Exception e) {
      // jobClose needs to execute successfully otherwise fail task
      if (rc == 0) {
        rc = 3;
        String mesg = "Job Commit failed with exception '"
          + Utilities.getNameMessage(e) + "'";
        console.printError(mesg, "\n" + StringUtils.stringifyException(e));
      }
    }
    closeDagClientWithoutEx();
    return rc;
  }

  /**
   * Close DagClient, log warning if it throws any exception.
   * We don't want to fail query if that function fails.
   */
  private void closeDagClientWithoutEx(){
    try {
      dagClient.close();
      dagClient = null;
    } catch (Exception e) {
      LOG.warn("Failed to close DagClient", e);
    }
  }

  @Override
  public boolean isMapRedTask() {
    return true;
  }

  @Override
  public StageType getType() {
    return StageType.MAPRED;
  }

  @Override
  public String getName() {
    return "TEZ";
  }

  @Override
  public Collection<MapWork> getMapWork() {
    List<MapWork> result = new LinkedList<MapWork>();
    TezWork work = getWork();

    // framework expects MapWork instances that have no physical parents (i.e.: union parent is
    // fine, broadcast parent isn't)
    for (BaseWork w: work.getAllWorkUnsorted()) {
      if (w instanceof MapWork) {
        List<BaseWork> parents = work.getParents(w);
        boolean candidate = true;
        for (BaseWork parent: parents) {
          if (!(parent instanceof UnionWork)) {
            candidate = false;
          }
        }
        if (candidate) {
          result.add((MapWork)w);
        }
      }
    }
    return result;
  }

  @Override
  public Operator<? extends OperatorDesc> getReducer(MapWork mapWork) {
    List<BaseWork> children = getWork().getChildren(mapWork);
    if (children.size() != 1) {
      return null;
    }

    if (!(children.get(0) instanceof ReduceWork)) {
      return null;
    }

    return ((ReduceWork)children.get(0)).getReducer();
  }

  @Override
  public void shutdown() {
    super.shutdown();
    if (dagClient != null) {
      LOG.info("Shutting down Tez task " + this);
      try {
        dagClient.tryKillDAG();
        LOG.info("Waiting for Tez task to shut down: " + this);
        dagClient.waitForCompletion();
      } catch (Exception ex) {
        LOG.warn("Failed to shut down TezTask" + this, ex);
      }
      closeDagClientWithoutEx();
    }
  }

  /** DAG client that does dumb global sync on all the method calls;
   * Tez DAG client is not thread safe and getting the 2nd one is not recommended. */
  public class SyncDagClient extends DAGClient {
    private final DAGClient dagClient;

    public SyncDagClient(DAGClient dagClient) {
      super();
      this.dagClient = dagClient;
    }

    @Override
    public void close() throws IOException {
      dagClient.close(); // Don't sync.
    }

    @Override
    public String getExecutionContext() {
      return dagClient.getExecutionContext(); // Don't sync.
    }

    @Override
    @Private
    protected ApplicationReport getApplicationReportInternal() {
      throw new UnsupportedOperationException(); // The method is not exposed, and we don't use it.
    }

    @Override
    public DAGStatus getDAGStatus(@Nullable Set<StatusGetOpts> statusOptions)
        throws IOException, TezException {
      synchronized (dagClient) {
        return dagClient.getDAGStatus(statusOptions);
      }
    }

    @Override
    public DAGStatus getDAGStatus(@Nullable Set<StatusGetOpts> statusOptions,
        long timeout) throws IOException, TezException {
      synchronized (dagClient) {
        return dagClient.getDAGStatus(statusOptions, timeout);
      }
    }

    @Override
    public VertexStatus getVertexStatus(String vertexName,
        Set<StatusGetOpts> statusOptions) throws IOException, TezException {
      synchronized (dagClient) {
        return dagClient.getVertexStatus(vertexName, statusOptions);
      }
    }

    @Override
    public void tryKillDAG() throws IOException, TezException {
      synchronized (dagClient) {
        dagClient.tryKillDAG();
      }
    }

    @Override
    public DAGStatus waitForCompletion() throws IOException, TezException, InterruptedException {
      synchronized (dagClient) {
        return dagClient.waitForCompletion();
      }
    }

    @Override
    public DAGStatus waitForCompletionWithStatusUpdates(@Nullable Set<StatusGetOpts> statusGetOpts)
        throws IOException, TezException, InterruptedException {
      synchronized (dagClient) {
        return dagClient.waitForCompletionWithStatusUpdates(statusGetOpts);
      }
    }
  }
}<|MERGE_RESOLUTION|>--- conflicted
+++ resolved
@@ -59,6 +59,7 @@
 import org.apache.hadoop.yarn.api.records.ApplicationReport;
 import org.apache.hadoop.yarn.api.records.LocalResource;
 import org.apache.hadoop.yarn.api.records.LocalResourceType;
+import org.apache.tez.client.CallerContext;
 import org.apache.tez.client.TezClient;
 import org.apache.tez.common.counters.CounterGroup;
 import org.apache.tez.common.counters.TezCounter;
@@ -172,8 +173,7 @@
 
       // next we translate the TezWork to a Tez DAG
       DAG dag = build(jobConf, work, scratchDir, appJarLr, additionalLr, ctx);
-<<<<<<< HEAD
-=======
+
       if (driverContext.getCtx() == null) {
         boolean a = false;
       }
@@ -181,7 +181,6 @@
           "HIVE", queryPlan.getQueryId(),
           "HIVE_QUERY_ID", queryPlan.getQueryStr());
       dag.setCallerContext(callerContext);
->>>>>>> 978bed2f
 
       // Add the extra resources to the dag
       addExtraResourcesToDag(session, dag, inputOutputJars, inputOutputLocalResources);
