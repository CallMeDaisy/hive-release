/**
 * Licensed to the Apache Software Foundation (ASF) under one
 * or more contributor license agreements.  See the NOTICE file
 * distributed with this work for additional information
 * regarding copyright ownership.  The ASF licenses this file
 * to you under the Apache License, Version 2.0 (the
 * "License"); you may not use this file except in compliance
 * with the License.  You may obtain a copy of the License at
 *
 *     http://www.apache.org/licenses/LICENSE-2.0
 *
 * Unless required by applicable law or agreed to in writing, software
 * distributed under the License is distributed on an "AS IS" BASIS,
 * WITHOUT WARRANTIES OR CONDITIONS OF ANY KIND, either express or implied.
 * See the License for the specific language governing permissions and
 * limitations under the License.
 */
package org.apache.hadoop.hive.ql.security.authorization.plugin.sqlstd;

import java.util.HashMap;
import java.util.Map;
import java.util.Set;

import org.apache.hadoop.hive.ql.security.authorization.plugin.HiveOperationType;

/**
 * Mapping of operation to its required input and output privileges
 */
public class Operation2Privilege {

  private static class InOutPrivs {
    private final SQLPrivTypeGrant[] inputPrivs;
    private final SQLPrivTypeGrant[] outputPrivs;

    InOutPrivs(SQLPrivTypeGrant[] inputPrivs, SQLPrivTypeGrant[] outputPrivs) {
      this.inputPrivs = inputPrivs;
      this.outputPrivs = outputPrivs;
    }

    private SQLPrivTypeGrant[] getInputPrivs() {
      return inputPrivs;
    }

    private SQLPrivTypeGrant[] getOutputPrivs() {
      return outputPrivs;
    }
  }

  private static Map<HiveOperationType, InOutPrivs> op2Priv;

  private static SQLPrivTypeGrant[] OWNER_PRIV_AR = arr(SQLPrivTypeGrant.OWNER_PRIV);
  private static SQLPrivTypeGrant[] SEL_NOGRANT_AR = arr(SQLPrivTypeGrant.SELECT_NOGRANT);
  private static SQLPrivTypeGrant[] SEL_GRANT_AR = arr(SQLPrivTypeGrant.SELECT_WGRANT);
  private static SQLPrivTypeGrant[] ADMIN_PRIV_AR = arr(SQLPrivTypeGrant.ADMIN_PRIV);
  private static SQLPrivTypeGrant[] INS_NOGRANT_AR = arr(SQLPrivTypeGrant.INSERT_NOGRANT);
  private static SQLPrivTypeGrant[] DEL_NOGRANT_AR = arr(SQLPrivTypeGrant.DELETE_NOGRANT);
  private static SQLPrivTypeGrant[] OWNER_INS_SEL_DEL_NOGRANT_AR =
      arr(SQLPrivTypeGrant.OWNER_PRIV,
          SQLPrivTypeGrant.INSERT_NOGRANT,
          SQLPrivTypeGrant.DELETE_NOGRANT,
          SQLPrivTypeGrant.SELECT_NOGRANT);



  static {
    op2Priv = new HashMap<HiveOperationType, InOutPrivs>();

    op2Priv.put(HiveOperationType.EXPLAIN, new InOutPrivs(SEL_NOGRANT_AR,
        SEL_NOGRANT_AR)); //??

    op2Priv.put(HiveOperationType.CREATEDATABASE,
        new InOutPrivs(ADMIN_PRIV_AR, OWNER_INS_SEL_DEL_NOGRANT_AR));

    op2Priv.put(HiveOperationType.DROPDATABASE, new InOutPrivs(null, OWNER_PRIV_AR));
    // this should be database usage privilege once it is supported
    op2Priv.put(HiveOperationType.SWITCHDATABASE, new InOutPrivs(null, null));

    // lock operations not controlled for now
    op2Priv.put(HiveOperationType.LOCKDB, new InOutPrivs(null, null));
    op2Priv.put(HiveOperationType.UNLOCKDB, new InOutPrivs(null, null));

    op2Priv.put(HiveOperationType.DROPTABLE, new InOutPrivs(OWNER_PRIV_AR, null));
    op2Priv.put(HiveOperationType.DESCTABLE, new InOutPrivs(SEL_NOGRANT_AR, null));
    op2Priv.put(HiveOperationType.DESCFUNCTION, new InOutPrivs(null, null));

    // meta store check command - require admin priv
    op2Priv.put(HiveOperationType.MSCK, new InOutPrivs(ADMIN_PRIV_AR, null));


    //alter table commands require table ownership
    // There should not be output object, but just in case the table is incorrectly added
    // to output instead of input, adding owner requirement on output will catch that as well
    op2Priv.put(HiveOperationType.ALTERTABLE_ADDCOLS, new InOutPrivs(OWNER_PRIV_AR, OWNER_PRIV_AR));
    op2Priv.put(HiveOperationType.ALTERTABLE_REPLACECOLS, new InOutPrivs(OWNER_PRIV_AR, OWNER_PRIV_AR));
    op2Priv.put(HiveOperationType.ALTERTABLE_RENAMECOL, new InOutPrivs(OWNER_PRIV_AR, OWNER_PRIV_AR));
    op2Priv.put(HiveOperationType.ALTERTABLE_RENAMEPART, new InOutPrivs(OWNER_PRIV_AR, OWNER_PRIV_AR));
    op2Priv.put(HiveOperationType.ALTERTABLE_RENAME, new InOutPrivs(OWNER_PRIV_AR, OWNER_PRIV_AR));
    op2Priv.put(HiveOperationType.ALTERTABLE_TOUCH, new InOutPrivs(OWNER_PRIV_AR, OWNER_PRIV_AR));
    op2Priv.put(HiveOperationType.ALTERTABLE_ARCHIVE, new InOutPrivs(OWNER_PRIV_AR, OWNER_PRIV_AR));
    op2Priv.put(HiveOperationType.ALTERTABLE_UNARCHIVE, new InOutPrivs(OWNER_PRIV_AR, OWNER_PRIV_AR));
    op2Priv.put(HiveOperationType.ALTERTABLE_PROPERTIES, new InOutPrivs(OWNER_PRIV_AR, OWNER_PRIV_AR));
    op2Priv.put(HiveOperationType.ALTERTABLE_SERIALIZER, new InOutPrivs(OWNER_PRIV_AR, OWNER_PRIV_AR));
    op2Priv.put(HiveOperationType.ALTERTABLE_PARTCOLTYPE, new InOutPrivs(OWNER_PRIV_AR, OWNER_PRIV_AR));
    op2Priv.put(HiveOperationType.ALTERPARTITION_SERIALIZER, new InOutPrivs(OWNER_PRIV_AR, OWNER_PRIV_AR));
    op2Priv.put(HiveOperationType.ALTERTABLE_SERDEPROPERTIES, new InOutPrivs(OWNER_PRIV_AR, OWNER_PRIV_AR));
    op2Priv.put(HiveOperationType.ALTERPARTITION_SERDEPROPERTIES, new InOutPrivs(OWNER_PRIV_AR, OWNER_PRIV_AR));
    op2Priv.put(HiveOperationType.ALTERTABLE_CLUSTER_SORT, new InOutPrivs(OWNER_PRIV_AR, OWNER_PRIV_AR));
    op2Priv.put(HiveOperationType.ALTERTABLE_BUCKETNUM, new InOutPrivs(OWNER_PRIV_AR, OWNER_PRIV_AR));
    op2Priv.put(HiveOperationType.ALTERPARTITION_BUCKETNUM, new InOutPrivs(OWNER_PRIV_AR, OWNER_PRIV_AR));
    op2Priv.put(HiveOperationType.ALTERTABLE_PROTECTMODE, new InOutPrivs(OWNER_PRIV_AR, OWNER_PRIV_AR));
    op2Priv.put(HiveOperationType.ALTERPARTITION_PROTECTMODE, new InOutPrivs(OWNER_PRIV_AR, OWNER_PRIV_AR));
    op2Priv.put(HiveOperationType.ALTERTABLE_FILEFORMAT, new InOutPrivs(OWNER_PRIV_AR, OWNER_PRIV_AR));
    op2Priv.put(HiveOperationType.ALTERPARTITION_FILEFORMAT, new InOutPrivs(OWNER_PRIV_AR, OWNER_PRIV_AR));
    op2Priv.put(HiveOperationType.ALTERTABLE_LOCATION, new InOutPrivs(OWNER_PRIV_AR, OWNER_INS_SEL_DEL_NOGRANT_AR));
    op2Priv.put(HiveOperationType.ALTERPARTITION_LOCATION, new InOutPrivs(OWNER_PRIV_AR, OWNER_INS_SEL_DEL_NOGRANT_AR));
    op2Priv.put(HiveOperationType.ALTERTABLE_MERGEFILES, new InOutPrivs(OWNER_PRIV_AR, OWNER_PRIV_AR));
    op2Priv.put(HiveOperationType.ALTERPARTITION_MERGEFILES, new InOutPrivs(OWNER_PRIV_AR, OWNER_PRIV_AR));
    op2Priv.put(HiveOperationType.ALTERTABLE_SKEWED, new InOutPrivs(OWNER_PRIV_AR, OWNER_PRIV_AR));
    op2Priv.put(HiveOperationType.ALTERTBLPART_SKEWED_LOCATION, new InOutPrivs(OWNER_PRIV_AR, OWNER_INS_SEL_DEL_NOGRANT_AR));
    op2Priv.put(HiveOperationType.ALTERTABLE_COMPACT, new InOutPrivs(OWNER_PRIV_AR,  OWNER_PRIV_AR));
    op2Priv.put(HiveOperationType.TRUNCATETABLE, new InOutPrivs(OWNER_PRIV_AR, OWNER_PRIV_AR));

    //table ownership for create/drop/alter index
    op2Priv.put(HiveOperationType.CREATEINDEX, new InOutPrivs(OWNER_PRIV_AR, OWNER_INS_SEL_DEL_NOGRANT_AR));
    op2Priv.put(HiveOperationType.DROPINDEX, new InOutPrivs(OWNER_PRIV_AR, OWNER_PRIV_AR));
    op2Priv.put(HiveOperationType.ALTERINDEX_REBUILD, new InOutPrivs(OWNER_PRIV_AR, OWNER_PRIV_AR));
    op2Priv.put(HiveOperationType.ALTERINDEX_PROPS, new InOutPrivs(OWNER_PRIV_AR, OWNER_PRIV_AR));

    // require view ownership for alter/drop view
    op2Priv.put(HiveOperationType.ALTERVIEW_PROPERTIES, new InOutPrivs(OWNER_PRIV_AR, OWNER_PRIV_AR));
    op2Priv.put(HiveOperationType.DROPVIEW_PROPERTIES, new InOutPrivs(OWNER_PRIV_AR, OWNER_PRIV_AR));
    op2Priv.put(HiveOperationType.ALTERVIEW_RENAME, new InOutPrivs(OWNER_PRIV_AR, OWNER_PRIV_AR));
    op2Priv.put(HiveOperationType.DROPVIEW, new InOutPrivs(OWNER_PRIV_AR, OWNER_PRIV_AR));

    op2Priv.put(HiveOperationType.ANALYZE_TABLE, new InOutPrivs(arr(SQLPrivTypeGrant.SELECT_NOGRANT, SQLPrivTypeGrant.INSERT_NOGRANT), null));
    op2Priv.put(HiveOperationType.SHOWDATABASES, new InOutPrivs(null, null));
    op2Priv.put(HiveOperationType.SHOWTABLES, new InOutPrivs(null, null));

    // operations that require insert/delete privileges
    op2Priv.put(HiveOperationType.ALTERTABLE_DROPPARTS, new InOutPrivs(DEL_NOGRANT_AR, null));
    // in alter-table-add-partition, the table is output, and location is input
    op2Priv.put(HiveOperationType.ALTERTABLE_ADDPARTS, new InOutPrivs(OWNER_INS_SEL_DEL_NOGRANT_AR, INS_NOGRANT_AR));

    // select with grant for exporting contents
    op2Priv.put(HiveOperationType.EXPORT, new InOutPrivs(SEL_GRANT_AR, null));
    op2Priv.put(HiveOperationType.IMPORT, new InOutPrivs(INS_NOGRANT_AR, null));

    // operations require select priv
    op2Priv.put(HiveOperationType.SHOWCOLUMNS, new InOutPrivs(SEL_NOGRANT_AR, null));
    op2Priv.put(HiveOperationType.SHOW_TABLESTATUS, new InOutPrivs(SEL_NOGRANT_AR, null));
    op2Priv.put(HiveOperationType.SHOW_TBLPROPERTIES, new InOutPrivs(SEL_NOGRANT_AR, null));
    op2Priv.put(HiveOperationType.CREATETABLE_AS_SELECT, new InOutPrivs(SEL_NOGRANT_AR, null));

    // QUERY,LOAD op can contain an insert & ovewrite, so require insert+delete privileges on output
    op2Priv.put(HiveOperationType.QUERY, new InOutPrivs(SEL_NOGRANT_AR,
        arr(SQLPrivTypeGrant.INSERT_NOGRANT, SQLPrivTypeGrant.DELETE_NOGRANT)));

    op2Priv.put(HiveOperationType.LOAD, new InOutPrivs(OWNER_INS_SEL_DEL_NOGRANT_AR,
        arr(SQLPrivTypeGrant.INSERT_NOGRANT, SQLPrivTypeGrant.DELETE_NOGRANT)));

    // show create table is more sensitive information, includes table properties etc
    // for now require select WITH GRANT
    op2Priv.put(HiveOperationType.SHOW_CREATETABLE, new InOutPrivs(SEL_GRANT_AR, null));

    // for now allow only create-view with 'select with grant'
    // the owner will also have select with grant privileges on new view
    op2Priv.put(HiveOperationType.CREATEVIEW, new InOutPrivs(SEL_GRANT_AR, null));

    op2Priv.put(HiveOperationType.SHOWFUNCTIONS, new InOutPrivs(null, null));
    op2Priv.put(HiveOperationType.SHOWINDEXES, new InOutPrivs(null, null));
    op2Priv.put(HiveOperationType.SHOWPARTITIONS, new InOutPrivs(null, null));
    op2Priv.put(HiveOperationType.SHOWLOCKS, new InOutPrivs(null, null));
<<<<<<< HEAD
    op2Priv.put(HiveOperationType.SHOW_COMPACTIONS, new InOutPrivs(null, null));
    op2Priv.put(HiveOperationType.SHOW_TRANSACTIONS, new InOutPrivs(null, null));
=======
>>>>>>> c043ea49
    op2Priv.put(HiveOperationType.CREATEFUNCTION, new InOutPrivs(null, ADMIN_PRIV_AR));
    op2Priv.put(HiveOperationType.DROPFUNCTION, new InOutPrivs(null, ADMIN_PRIV_AR));
    op2Priv.put(HiveOperationType.CREATEMACRO, new InOutPrivs(null, ADMIN_PRIV_AR));
    op2Priv.put(HiveOperationType.DROPMACRO, new InOutPrivs(null, ADMIN_PRIV_AR));

    op2Priv.put(HiveOperationType.LOCKTABLE, new InOutPrivs(null, null));
    op2Priv.put(HiveOperationType.UNLOCKTABLE, new InOutPrivs(null, null));

    // require db ownership, if there is a file require SELECT , INSERT, and DELETE
    op2Priv.put(HiveOperationType.CREATETABLE,
        new InOutPrivs(OWNER_INS_SEL_DEL_NOGRANT_AR, OWNER_PRIV_AR));

    op2Priv.put(HiveOperationType.ALTERDATABASE, new InOutPrivs(null, ADMIN_PRIV_AR));
    op2Priv.put(HiveOperationType.ALTERDATABASE_OWNER, new InOutPrivs(null, ADMIN_PRIV_AR));
    op2Priv.put(HiveOperationType.DESCDATABASE, new InOutPrivs(null, null));

    // The following actions are authorized through SQLStdHiveAccessController,
    // and it is not using this privilege mapping, but it might make sense to move it here
    op2Priv.put(HiveOperationType.CREATEROLE, new InOutPrivs(null, null));
    op2Priv.put(HiveOperationType.DROPROLE, new InOutPrivs(null, null));
    op2Priv.put(HiveOperationType.GRANT_PRIVILEGE, new InOutPrivs(null,
        null));
    op2Priv.put(HiveOperationType.REVOKE_PRIVILEGE, new InOutPrivs(null,
        null));
    op2Priv.put(HiveOperationType.SHOW_GRANT, new InOutPrivs(null, null));
    op2Priv.put(HiveOperationType.GRANT_ROLE, new InOutPrivs(null, null));
    op2Priv.put(HiveOperationType.REVOKE_ROLE, new InOutPrivs(null, null));
    op2Priv.put(HiveOperationType.SHOW_ROLES, new InOutPrivs(null, null));
    op2Priv.put(HiveOperationType.SHOW_ROLE_GRANT, new InOutPrivs(null,
        null));
    op2Priv.put(HiveOperationType.SHOW_ROLE_PRINCIPALS, new InOutPrivs(null,
        null));


  }

  /**
   * Convenience method so that creation of this array in InOutPrivs constructor
   * is not too verbose
   *
   * @param grantList
   * @return grantList
   */
  private static SQLPrivTypeGrant[] arr(SQLPrivTypeGrant... grantList) {
    return grantList;
  }

  public static SQLPrivTypeGrant[] getInputPrivs(HiveOperationType opType) {
    return op2Priv.get(opType).getInputPrivs();
  }

  public static SQLPrivTypeGrant[] getOutputPrivs(HiveOperationType opType) {
    return op2Priv.get(opType).getOutputPrivs();
  }

  // for unit tests
  public static Set<HiveOperationType> getOperationTypes() {
    return op2Priv.keySet();
  }

}<|MERGE_RESOLUTION|>--- conflicted
+++ resolved
@@ -170,11 +170,10 @@
     op2Priv.put(HiveOperationType.SHOWINDEXES, new InOutPrivs(null, null));
     op2Priv.put(HiveOperationType.SHOWPARTITIONS, new InOutPrivs(null, null));
     op2Priv.put(HiveOperationType.SHOWLOCKS, new InOutPrivs(null, null));
-<<<<<<< HEAD
+
     op2Priv.put(HiveOperationType.SHOW_COMPACTIONS, new InOutPrivs(null, null));
     op2Priv.put(HiveOperationType.SHOW_TRANSACTIONS, new InOutPrivs(null, null));
-=======
->>>>>>> c043ea49
+
     op2Priv.put(HiveOperationType.CREATEFUNCTION, new InOutPrivs(null, ADMIN_PRIV_AR));
     op2Priv.put(HiveOperationType.DROPFUNCTION, new InOutPrivs(null, ADMIN_PRIV_AR));
     op2Priv.put(HiveOperationType.CREATEMACRO, new InOutPrivs(null, ADMIN_PRIV_AR));
