--- conflicted
+++ resolved
@@ -511,13 +511,6 @@
    * Streaming processing mode. Intermediate values are flushed each time key changes.
    * In this mode we're relying on the MR shuffle and merge the intermediates in the reduce.
    */
-<<<<<<< HEAD
-  private transient float percentEntriesToFlush = 0.1f;
-  
-  private transient SoftReference<Object> gcCanary = new SoftReference<Object>(new Object());
-
-  private transient long gcCanaryFlushes = 0L;
-=======
   private class ProcessingModeStreaming extends ProcessingModeBase {
 
     /** 
@@ -621,7 +614,6 @@
       }
     }
   }
->>>>>>> 24d608f9
 
   /**
    * Current processing mode. Processing mode can change (eg. hash -> streaming).
