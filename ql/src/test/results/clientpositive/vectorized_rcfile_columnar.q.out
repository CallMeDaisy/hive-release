PREHOOK: query: --This query must pass even when vectorized reader is not available for
--RC files. The query must fall back to the non-vector mode and run successfully.

CREATE table columnTable (key STRING, value STRING)
ROW FORMAT SERDE
  'org.apache.hadoop.hive.serde2.columnar.ColumnarSerDe'
STORED AS
  INPUTFORMAT 'org.apache.hadoop.hive.ql.io.RCFileInputFormat'
  OUTPUTFORMAT 'org.apache.hadoop.hive.ql.io.RCFileOutputFormat'
PREHOOK: type: CREATETABLE
PREHOOK: Output: database:default
POSTHOOK: query: --This query must pass even when vectorized reader is not available for
--RC files. The query must fall back to the non-vector mode and run successfully.

CREATE table columnTable (key STRING, value STRING)
ROW FORMAT SERDE
  'org.apache.hadoop.hive.serde2.columnar.ColumnarSerDe'
STORED AS
  INPUTFORMAT 'org.apache.hadoop.hive.ql.io.RCFileInputFormat'
  OUTPUTFORMAT 'org.apache.hadoop.hive.ql.io.RCFileOutputFormat'
POSTHOOK: type: CREATETABLE
POSTHOOK: Output: database:default
POSTHOOK: Output: default@columnTable
PREHOOK: query: FROM src
INSERT OVERWRITE TABLE columnTable SELECT src.key, src.value LIMIT 10
PREHOOK: type: QUERY
PREHOOK: Input: default@src
PREHOOK: Output: default@columntable
POSTHOOK: query: FROM src
INSERT OVERWRITE TABLE columnTable SELECT src.key, src.value LIMIT 10
POSTHOOK: type: QUERY
POSTHOOK: Input: default@src
POSTHOOK: Output: default@columntable
POSTHOOK: Lineage: columntable.key SIMPLE [(src)src.FieldSchema(name:key, type:string, comment:default), ]
POSTHOOK: Lineage: columntable.value SIMPLE [(src)src.FieldSchema(name:value, type:string, comment:default), ]
PREHOOK: query: describe columnTable
PREHOOK: type: DESCTABLE
POSTHOOK: query: describe columnTable
POSTHOOK: type: DESCTABLE
POSTHOOK: Lineage: columntable.key SIMPLE [(src)src.FieldSchema(name:key, type:string, comment:default), ]
POSTHOOK: Lineage: columntable.value SIMPLE [(src)src.FieldSchema(name:value, type:string, comment:default), ]
<<<<<<< HEAD
key                 	string              	None                
value               	string              	None                
PREHOOK: query: SELECT key, value FROM columnTable ORDER BY key
=======
key                 	string              	                    
value               	string              	                    
PREHOOK: query: SELECT key, value FROM columnTable
>>>>>>> 24d608f9
PREHOOK: type: QUERY
PREHOOK: Input: default@columntable
#### A masked pattern was here ####
POSTHOOK: query: SELECT key, value FROM columnTable ORDER BY key
POSTHOOK: type: QUERY
POSTHOOK: Input: default@columntable
#### A masked pattern was here ####
POSTHOOK: Lineage: columntable.key SIMPLE [(src)src.FieldSchema(name:key, type:string, comment:default), ]
POSTHOOK: Lineage: columntable.value SIMPLE [(src)src.FieldSchema(name:value, type:string, comment:default), ]
165	val_165
238	val_238
255	val_255
27	val_27
278	val_278
311	val_311
409	val_409
484	val_484
86	val_86
98	val_98<|MERGE_RESOLUTION|>--- conflicted
+++ resolved
@@ -39,15 +39,9 @@
 POSTHOOK: type: DESCTABLE
 POSTHOOK: Lineage: columntable.key SIMPLE [(src)src.FieldSchema(name:key, type:string, comment:default), ]
 POSTHOOK: Lineage: columntable.value SIMPLE [(src)src.FieldSchema(name:value, type:string, comment:default), ]
-<<<<<<< HEAD
-key                 	string              	None                
-value               	string              	None                
-PREHOOK: query: SELECT key, value FROM columnTable ORDER BY key
-=======
 key                 	string              	                    
 value               	string              	                    
-PREHOOK: query: SELECT key, value FROM columnTable
->>>>>>> 24d608f9
+PREHOOK: query: SELECT key, value FROM columnTable ORDER BY key
 PREHOOK: type: QUERY
 PREHOOK: Input: default@columntable
 #### A masked pattern was here ####
