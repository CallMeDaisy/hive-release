/**
 * Licensed to the Apache Software Foundation (ASF) under one
 * or more contributor license agreements.  See the NOTICE file
 * distributed with this work for additional information
 * regarding copyright ownership.  The ASF licenses this file
 * to you under the Apache License, Version 2.0 (the
 * "License"); you may not use this file except in compliance
 * with the License.  You may obtain a copy of the License at
 *
 *     http://www.apache.org/licenses/LICENSE-2.0
 *
 * Unless required by applicable law or agreed to in writing, software
 * distributed under the License is distributed on an "AS IS" BASIS,
 * WITHOUT WARRANTIES OR CONDITIONS OF ANY KIND, either express or implied.
 * See the License for the specific language governing permissions and
 * limitations under the License.
 */

package org.apache.hadoop.hive.ql.exec.tez;

import java.io.IOException;
import java.net.URISyntaxException;

import javax.security.auth.login.LoginException;

import org.apache.hadoop.hive.conf.HiveConf;
import org.apache.hadoop.hive.shims.ShimLoader;
import org.apache.hadoop.security.UserGroupInformation;
import org.apache.tez.dag.api.TezException;


/**
 * This class is needed for writing junit tests. For testing the multi-session
 * use case from hive server 2, we need a session simulation.
 *
 */
public class TestTezSessionState extends TezSessionState {

  private boolean open;
  private String sessionId;
  private HiveConf hiveConf;
  private String user;

  public TestTezSessionState(String sessionId) {
    super(sessionId);
    this.sessionId = sessionId;
  }

  public TestTezSessionState(String sessionId) {
    super(sessionId);
    this.sessionId = sessionId;
  }

  @Override
    public boolean isOpen() {
      return open;
    }

  public void setOpen(boolean open) {
    this.open = open;
  }

  @Override
<<<<<<< HEAD
  public void open(HiveConf conf) {
    this.hiveConf = conf;
  }
=======
    public void open(HiveConf conf) throws IOException,
           LoginException, URISyntaxException, TezException {
             this.hiveConf = conf;
             UserGroupInformation ugi;
             ugi = ShimLoader.getHadoopShims().getUGIForConf(conf);
             user = ShimLoader.getHadoopShims().getShortUserName(ugi);
    }
>>>>>>> ccd141f9

  @Override
    public void close(boolean keepTmpDir) throws TezException, IOException {
      open = keepTmpDir;
    }

  public HiveConf getConf() {
    return this.hiveConf;
  }

  @Override
    public String getSessionId() {
      return sessionId;
    }
  
  public String getUser() {
    return user;
  }
}<|MERGE_RESOLUTION|>--- conflicted
+++ resolved
@@ -61,11 +61,6 @@
   }
 
   @Override
-<<<<<<< HEAD
-  public void open(HiveConf conf) {
-    this.hiveConf = conf;
-  }
-=======
     public void open(HiveConf conf) throws IOException,
            LoginException, URISyntaxException, TezException {
              this.hiveConf = conf;
@@ -73,7 +68,6 @@
              ugi = ShimLoader.getHadoopShims().getUGIForConf(conf);
              user = ShimLoader.getHadoopShims().getShortUserName(ugi);
     }
->>>>>>> ccd141f9
 
   @Override
     public void close(boolean keepTmpDir) throws TezException, IOException {
