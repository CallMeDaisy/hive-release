--- conflicted
+++ resolved
@@ -211,13 +211,7 @@
       TaskRunnerCallable callable = new TaskRunnerCallable(request, fragmentInfo, new Configuration(getConfig()),
           new LlapExecutionContext(localAddress.get().getHostName(), queryTracker), env,
           credentials, memoryPerExecutor, amReporter, confParams, metrics, killedTaskHandler,
-<<<<<<< HEAD
           this, tezHadoopShim);
-      try {
-        executorService.schedule(callable);
-      } catch (RejectedExecutionException e) {
-=======
-          this);
       submissionState = executorService.schedule(callable);
 
       if (LOG.isInfoEnabled()) {
@@ -225,7 +219,6 @@
       }
 
       if (submissionState.equals(Scheduler.SubmissionState.REJECTED)) {
->>>>>>> 2b16a1ee
         // Stop tracking the fragment and re-throw the error.
         fragmentComplete(fragmentInfo);
         return responseBuilder
@@ -270,16 +263,11 @@
   }
 
   @Override
-<<<<<<< HEAD
-  public void queryComplete(QueryCompleteRequestProto request) {
+  public QueryCompleteResponseProto queryComplete(QueryCompleteRequestProto request) {
     QueryIdentifier queryIdentifier =
         new QueryIdentifier(request.getQueryIdentifier().getAppIdentifier(),
             request.getQueryIdentifier().getDagIdentifier());
     LOG.info("Processing queryComplete notification for {}", queryIdentifier);
-=======
-  public QueryCompleteResponseProto queryComplete(QueryCompleteRequestProto request) {
-    LOG.info("Processing queryComplete notification for {}", request.getDagName());
->>>>>>> 2b16a1ee
     List<QueryFragmentInfo> knownFragments =
         queryTracker
             .queryComplete(queryIdentifier, request.getDeleteDelay());
