/**
 * Licensed to the Apache Software Foundation (ASF) under one
 * or more contributor license agreements.  See the NOTICE file
 * distributed with this work for additional information
 * regarding copyright ownership.  The ASF licenses this file
 * to you under the Apache License, Version 2.0 (the
 * "License"); you may not use this file except in compliance
 * with the License.  You may obtain a copy of the License at
 *
 *     http://www.apache.org/licenses/LICENSE-2.0
 *
 * Unless required by applicable law or agreed to in writing, software
 * distributed under the License is distributed on an "AS IS" BASIS,
 * WITHOUT WARRANTIES OR CONDITIONS OF ANY KIND, either express or implied.
 * See the License for the specific language governing permissions and
 * limitations under the License.
 */
package org.apache.hive.service.auth;

import java.io.IOException;
import java.net.InetAddress;
import java.net.InetSocketAddress;
import java.net.UnknownHostException;
import java.text.MessageFormat;
import java.util.HashMap;
import java.util.Map;

import javax.security.auth.login.LoginException;
import javax.security.sasl.Sasl;

import org.apache.hadoop.hive.conf.HiveConf;
import org.apache.hadoop.hive.conf.HiveConf.ConfVars;
import org.apache.hadoop.hive.shims.ShimLoader;
import org.apache.hadoop.hive.thrift.HadoopThriftAuthBridge;
import org.apache.hadoop.security.UserGroupInformation;
import org.apache.hive.service.cli.HiveSQLException;
import org.apache.hive.service.cli.thrift.ThriftCLIService;
import org.apache.thrift.TProcessorFactory;
import org.apache.thrift.transport.TSSLTransportFactory;
import org.apache.thrift.transport.TServerSocket;
import org.apache.thrift.transport.TSocket;
import org.apache.thrift.transport.TTransport;
import org.apache.thrift.transport.TTransportException;
import org.apache.thrift.transport.TTransportFactory;
import org.slf4j.Logger;
import org.slf4j.LoggerFactory;

public class HiveAuthFactory {
  private static final Logger LOG = LoggerFactory.getLogger(HiveAuthFactory.class);

  public static enum AuthTypes {
    NOSASL("NOSASL"),
    NONE("NONE"),
    LDAP("LDAP"),
    KERBEROS("KERBEROS"),
    CUSTOM("CUSTOM");

    private String authType;

    AuthTypes(String authType) {
      this.authType = authType;
    }

    public String getAuthName() {
      return authType;
    }
  };

  private HadoopThriftAuthBridge.Server saslServer = null;
  private String authTypeStr;
<<<<<<< HEAD
  private final String transportMode;
=======
  private String transportMode;
>>>>>>> faa959b1
  private final HiveConf conf;

  public static final String HS2_PROXY_USER = "hive.server2.proxy.user";
  public static final String HS2_CLIENT_TOKEN = "hiveserver2ClientToken";

  public HiveAuthFactory() throws TTransportException {
    conf = new HiveConf();
    transportMode = conf.getVar(HiveConf.ConfVars.HIVE_SERVER2_TRANSPORT_MODE);
    authTypeStr = conf.getVar(HiveConf.ConfVars.HIVE_SERVER2_AUTHENTICATION);

    // In http mode we use NOSASL as the default auth type
    if (transportMode.equalsIgnoreCase("http")) {
      if (authTypeStr == null) {
        authTypeStr = AuthTypes.NOSASL.getAuthName();
      }
    }
    else {
      if (authTypeStr == null) {
        authTypeStr = AuthTypes.NONE.getAuthName();
      }
      if (authTypeStr.equalsIgnoreCase(AuthTypes.KERBEROS.getAuthName())
          && ShimLoader.getHadoopShims().isSecureShimImpl()) {
        saslServer = ShimLoader.getHadoopThriftAuthBridge().createServer(
            conf.getVar(ConfVars.HIVE_SERVER2_KERBEROS_KEYTAB),
<<<<<<< HEAD
            conf.getVar(ConfVars.HIVE_SERVER2_KERBEROS_PRINCIPAL));
=======
            conf.getVar(ConfVars.HIVE_SERVER2_KERBEROS_PRINCIPAL)
            );
>>>>>>> faa959b1
        // start delegation token manager
        try {
          saslServer.startDelegationTokenSecretManager(conf, null);
        } catch (IOException e) {
          throw new TTransportException("Failed to start token manager", e);
        }
      }
    }
  }

  public Map<String, String> getSaslProperties() {
    Map<String, String> saslProps = new HashMap<String, String>();
    SaslQOP saslQOP =
        SaslQOP.fromString(conf.getVar(ConfVars.HIVE_SERVER2_THRIFT_SASL_QOP));
    // hadoop.rpc.protection being set to a higher level than hive.server2.thrift.rpc.protection
    // does not make sense in most situations. Log warning message in such cases.
    Map<String, String> hadoopSaslProps =  ShimLoader.getHadoopThriftAuthBridge().
        getHadoopSaslProperties(conf);
    SaslQOP hadoopSaslQOP = SaslQOP.fromString(hadoopSaslProps.get(Sasl.QOP));
    if(hadoopSaslQOP.ordinal() > saslQOP.ordinal()) {
      LOG.warn(MessageFormat.format("\"hadoop.rpc.protection\" is set to higher security level " +
          "{0} then {1} which is set to {2}", hadoopSaslQOP.toString(),
          ConfVars.HIVE_SERVER2_THRIFT_SASL_QOP.varname, saslQOP.toString()));
    }
    saslProps.put(Sasl.QOP, saslQOP.toString());
    saslProps.put(Sasl.SERVER_AUTH, "true");
    return saslProps;
  }

  public TTransportFactory getAuthTransFactory() throws LoginException {
    TTransportFactory transportFactory;
    if (authTypeStr.equalsIgnoreCase(AuthTypes.KERBEROS.getAuthName())) {
      try {
        transportFactory = saslServer.createTransportFactory(getSaslProperties());
      } catch (TTransportException e) {
        throw new LoginException(e.getMessage());
      }
    } else if (authTypeStr.equalsIgnoreCase(AuthTypes.NONE.getAuthName())) {
      transportFactory = PlainSaslHelper.getPlainTransportFactory(authTypeStr);
    } else if (authTypeStr.equalsIgnoreCase(AuthTypes.LDAP.getAuthName())) {
      transportFactory = PlainSaslHelper.getPlainTransportFactory(authTypeStr);
    } else if (authTypeStr.equalsIgnoreCase(AuthTypes.NOSASL.getAuthName())) {
      transportFactory = new TTransportFactory();
    } else if (authTypeStr.equalsIgnoreCase(AuthTypes.CUSTOM.getAuthName())) {
      transportFactory = PlainSaslHelper.getPlainTransportFactory(authTypeStr);
    } else {
      throw new LoginException("Unsupported authentication type " + authTypeStr);
    }
    return transportFactory;
  }

  public TProcessorFactory getAuthProcFactory(ThriftCLIService service)
      throws LoginException {
    if (transportMode.equalsIgnoreCase("http")) {
      return HttpAuthUtils.getAuthProcFactory(service);
    }
    else {
      if (authTypeStr.equalsIgnoreCase(AuthTypes.KERBEROS.getAuthName())) {
        return KerberosSaslHelper.getKerberosProcessorFactory(saslServer, service);
      } else {
        return PlainSaslHelper.getPlainProcessorFactory(service);
      }
    }
  }

  public String getRemoteUser() {
    if (saslServer != null) {
      return saslServer.getRemoteUser();
    } else {
      return null;
    }
  }

  public String getIpAddress() {
    return saslServer != null ? saslServer.getRemoteAddress().toString() : null;
  }

  // Perform kerberos login using the hadoop shim API if the configuration is available
  public static void loginFromKeytab(HiveConf hiveConf) throws IOException {
    String principal = hiveConf.getVar(ConfVars.HIVE_SERVER2_KERBEROS_PRINCIPAL);
    String keyTabFile = hiveConf.getVar(ConfVars.HIVE_SERVER2_KERBEROS_KEYTAB);
    if (!principal.isEmpty() && !keyTabFile.isEmpty()) {
      ShimLoader.getHadoopShims().loginUserFromKeytab(principal, keyTabFile);
    } else {
      throw new IOException ("HiveServer2 kerberos principal or keytab is not correctly configured");
    }
  }

  public static TTransport getSocketTransport(String host, int port, int loginTimeout)
      throws TTransportException {
    return new TSocket(host, port, loginTimeout);
  }

  public static TTransport getSSLSocket(String host, int port, int loginTimeout)
      throws TTransportException {
    return TSSLTransportFactory.getClientSocket(host, port, loginTimeout);
  }

  public static TTransport getSSLSocket(String host, int port, int loginTimeout,
      String trustStorePath, String trustStorePassWord) throws TTransportException {
    TSSLTransportFactory.TSSLTransportParameters params =
        new TSSLTransportFactory.TSSLTransportParameters();
    params.setTrustStore(trustStorePath, trustStorePassWord);
    params.requireClientAuth(true);
    return TSSLTransportFactory.getClientSocket(host, port, loginTimeout, params);
  }

  public static TServerSocket getServerSocket(String hiveHost, int portNum)
      throws TTransportException {
    InetSocketAddress serverAddress = null;
    if (hiveHost != null && !hiveHost.isEmpty()) {
      serverAddress = new InetSocketAddress(hiveHost, portNum);
    } else {
      serverAddress = new  InetSocketAddress(portNum);
    }
    return new TServerSocket(serverAddress );
  }

  public static TServerSocket getServerSSLSocket(String hiveHost, int portNum,
      String keyStorePath, String keyStorePassWord) throws TTransportException, UnknownHostException {
    TSSLTransportFactory.TSSLTransportParameters params =
        new TSSLTransportFactory.TSSLTransportParameters();
    params.setKeyStore(keyStorePath, keyStorePassWord);

    InetAddress serverAddress;
    if (hiveHost == null || hiveHost.isEmpty()) {
      serverAddress = InetAddress.getLocalHost();
    } else {
      serverAddress = InetAddress.getByName(hiveHost);
    }
    return TSSLTransportFactory.getServerSocket(portNum, 0, serverAddress, params);
  }

  // retrieve delegation token for the given user
  public String getDelegationToken(String owner, String renewer) throws HiveSQLException {
    if (saslServer == null) {
      throw new HiveSQLException(
          "Delegation token only supported over kerberos authentication");
    }

    try {
      String tokenStr = saslServer.getDelegationTokenWithService(owner, renewer, HS2_CLIENT_TOKEN);
      if (tokenStr == null || tokenStr.isEmpty()) {
        throw new HiveSQLException("Received empty retrieving delegation token for user " + owner);
      }
      return tokenStr;
    } catch (IOException e) {
      throw new HiveSQLException("Error retrieving delegation token for user " + owner, e);
    } catch (InterruptedException e) {
      throw new HiveSQLException("delegation token retrieval interrupted", e);
    }
  }

  // cancel given delegation token
  public void cancelDelegationToken(String delegationToken) throws HiveSQLException {
    if (saslServer == null) {
      throw new HiveSQLException(
          "Delegation token only supported over kerberos authentication");
    }
    try {
      saslServer.cancelDelegationToken(delegationToken);
    } catch (IOException e) {
      throw new HiveSQLException("Error canceling delegation token " + delegationToken, e);
    }
  }

  public void renewDelegationToken(String delegationToken) throws HiveSQLException {
    if (saslServer == null) {
      throw new HiveSQLException(
          "Delegation token only supported over kerberos authentication");
    }
    try {
      saslServer.renewDelegationToken(delegationToken);
    } catch (IOException e) {
      throw new HiveSQLException("Error renewing delegation token " + delegationToken, e);
    }
  }

  public String getUserFromToken(String delegationToken) throws HiveSQLException {
    if (saslServer == null) {
      throw new HiveSQLException(
          "Delegation token only supported over kerberos authentication");
    }
    try {
      return saslServer.getUserFromToken(delegationToken);
    } catch (IOException e) {
      throw new HiveSQLException("Error extracting user from delegation token " + delegationToken, e);
    }
  }

  public static void verifyProxyAccess(String realUser, String proxyUser, String ipAddress,
      HiveConf hiveConf) throws HiveSQLException {
    UserGroupInformation sessionUgi;

    try {
      if (ShimLoader.getHadoopShims().isSecurityEnabled()) {
        sessionUgi = ShimLoader.getHadoopShims().createProxyUser(realUser);
      } else {
        sessionUgi = ShimLoader.getHadoopShims().createRemoteUser(realUser, null);
      }
      if (!proxyUser.equalsIgnoreCase(realUser)) {
        ShimLoader.getHadoopShims().
        authorizeProxyAccess(proxyUser, sessionUgi, ipAddress, hiveConf);
      }
    } catch (IOException e) {
      throw new HiveSQLException("Failed to validate proxy privilage of " + realUser +
          " for " + proxyUser, e);
    }
  }

}<|MERGE_RESOLUTION|>--- conflicted
+++ resolved
@@ -68,11 +68,7 @@
 
   private HadoopThriftAuthBridge.Server saslServer = null;
   private String authTypeStr;
-<<<<<<< HEAD
   private final String transportMode;
-=======
-  private String transportMode;
->>>>>>> faa959b1
   private final HiveConf conf;
 
   public static final String HS2_PROXY_USER = "hive.server2.proxy.user";
@@ -97,12 +93,7 @@
           && ShimLoader.getHadoopShims().isSecureShimImpl()) {
         saslServer = ShimLoader.getHadoopThriftAuthBridge().createServer(
             conf.getVar(ConfVars.HIVE_SERVER2_KERBEROS_KEYTAB),
-<<<<<<< HEAD
             conf.getVar(ConfVars.HIVE_SERVER2_KERBEROS_PRINCIPAL));
-=======
-            conf.getVar(ConfVars.HIVE_SERVER2_KERBEROS_PRINCIPAL)
-            );
->>>>>>> faa959b1
         // start delegation token manager
         try {
           saslServer.startDelegationTokenSecretManager(conf, null);
