--- conflicted
+++ resolved
@@ -281,10 +281,6 @@
             HIVE_SSL_TRUST_STORE_PASSWORD);
         KeyStore sslTrustStore;
         SSLSocketFactory socketFactory;
-<<<<<<< HEAD
-
-=======
->>>>>>> faa959b1
         try {
           if (sslTrustStorePath == null || sslTrustStorePath.isEmpty()) {
             // Create a default socket factory based on standard JSSE trust material
